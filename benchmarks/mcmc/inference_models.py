from inference_gym import using_jax as gym
import jax
import jax.numpy as jnp


class Normal(gym.targets.Model):

    def __init__(self, ndims):
      super(Normal, self).__init__(
          default_event_space_bijector=lambda x: x,
          event_shape=(ndims,),
          dtype=jnp.float32,
          name='simple_model',
          pretty_name='SimpleModel',
          sample_transformations=dict(
              identity=gym.targets.Model.SampleTransformation(
                  fn=lambda x: x,
                  pretty_name='Identity',
                  ground_truth_mean=jnp.zeros(ndims),
                  # Variance of Chi2 with one degree of freedom is 2.
                  ground_truth_standard_deviation=jnp.ones(ndims)
              ),
              
              ),
      )
      self.E_x2 = jnp.ones(ndims)
      self.Var_x2 = 2 * self.E_x2

    def _unnormalized_log_prob(self, value):
      return -0.5 * jnp.sum(jnp.square(value))

class Banana(gym.targets.Banana):
  def __init__(self):
      super(Banana, self).__init__()
    
      self.E_x2 = jnp.array([100.0, 19.0])
      self.Var_x2 = jnp.array([20000.0, 4600.898])

<<<<<<< HEAD
=======
class IllConditionedGaussian():
    """Gaussian distribution. Covariance matrix has eigenvalues equally spaced in log-space, going from 1/condition_bnumber^1/2 to condition_number^1/2."""


    def __init__(self, d, condition_number, numpy_seed=None, prior= 'prior'):
        """numpy_seed is used to generate a random rotation for the covariance matrix.
            If None, the covariance matrix is diagonal."""

        self.name = 'icg'
        self.d = d
        self.condition_number = condition_number
        eigs = jnp.logspace(-0.5 * jnp.log10(condition_number), 0.5 * jnp.log10(condition_number), d)

        if numpy_seed == None:  # diagonal
            self.E_x2 = eigs
            self.R = jnp.eye(d)
            self.Hessian = jnp.diag(1 / eigs)
            self.Cov = jnp.diag(eigs)

        else:  # randomly rotate
            rng = np.random.RandomState(seed=numpy_seed)
            D = jnp.diag(eigs)
            inv_D = jnp.diag(1 / eigs)
            R, _ = jnp.array(np.linalg.qr(rng.randn(self.d, self.d)))  # random rotation
            self.R = R
            self.Hessian = R @ inv_D @ R.T
            self.Cov = R @ D @ R.T
            self.E_x2 = jnp.diagonal(R @ D @ R.T)

        self.Var_x2 = 2 * jnp.square(self.E_x2)


        self.nlogp = lambda x: 0.5 * x.T @ self.Hessian @ x
        self.transform = lambda x: x
        self.grad_nlogp = jax.value_and_grad(self.nlogp)


        if prior == 'map':
            self.prior_draw = lambda key: jnp.zeros(self.d)

        elif prior == 'posterior':
            self.prior_draw = lambda key: self.R @ (jax.random.normal(key, shape=(self.d,)) * jnp.sqrt(eigs))

        else: # N(0, sigma_true_max)
            self.prior_draw = lambda key: jax.random.normal(key, shape=(self.d,)) * jnp.max(jnp.sqrt(eigs))


>>>>>>> 0b919de3
# square=gym.targets.Model.SampleTransformation(
#                   fn=lambda x: x**2,
#                   pretty_name='x^2',
#                   ground_truth_mean=jnp.array([100.0, 19.0]),
#                   # Variance of Chi2 with one degree of freedom is 2.
#                   ground_truth_standard_deviation=jnp.sqrt(jnp.array([20000.0, 4600.898]))
#               ),

# models = {}
# for target_name in gym.targets.__all__:
#   if target_name in ['Banana', 'IllConditionedGaussian']:
#   # if target_name in ['Banana']:
#     try:
#       models[target_name] = getattr(gym.targets, target_name)()
#     except:
#       pass

models = {'normal': Normal(10), 'banana': Banana()}
<|MERGE_RESOLUTION|>--- conflicted
+++ resolved
@@ -3,41 +3,42 @@
 import jax.numpy as jnp
 
 
-class Normal(gym.targets.Model):
+class Normal():
 
     def __init__(self, ndims):
-      super(Normal, self).__init__(
-          default_event_space_bijector=lambda x: x,
-          event_shape=(ndims,),
-          dtype=jnp.float32,
-          name='simple_model',
-          pretty_name='SimpleModel',
-          sample_transformations=dict(
-              identity=gym.targets.Model.SampleTransformation(
-                  fn=lambda x: x,
-                  pretty_name='Identity',
-                  ground_truth_mean=jnp.zeros(ndims),
-                  # Variance of Chi2 with one degree of freedom is 2.
-                  ground_truth_standard_deviation=jnp.ones(ndims)
-              ),
+      # super(Normal, self).__init__(
+      #     default_event_space_bijector=lambda x: x,
+      #     event_shape=(ndims,),
+      #     dtype=jnp.float32,
+      #     name='simple_model',
+      #     pretty_name='SimpleModel',
+      #     sample_transformations=dict(
+      #         identity=gym.targets.Model.SampleTransformation(
+      #             fn=lambda x: x,
+      #             pretty_name='Identity',
+      #             ground_truth_mean=jnp.zeros(ndims),
+      #             # Variance of Chi2 with one degree of freedom is 2.
+      #             ground_truth_standard_deviation=jnp.ones(ndims)
+      #         ),
               
-              ),
-      )
+      #         ),
+      # )
+      self.ndims = ndims
+      self.name = 'normal'
       self.E_x2 = jnp.ones(ndims)
       self.Var_x2 = 2 * self.E_x2
 
-    def _unnormalized_log_prob(self, value):
+    def unnormalized_log_prob(self, value):
       return -0.5 * jnp.sum(jnp.square(value))
 
 class Banana(gym.targets.Banana):
   def __init__(self):
       super(Banana, self).__init__()
     
+      self.ndims = 2
       self.E_x2 = jnp.array([100.0, 19.0])
       self.Var_x2 = jnp.array([20000.0, 4600.898])
 
-<<<<<<< HEAD
-=======
 class IllConditionedGaussian():
     """Gaussian distribution. Covariance matrix has eigenvalues equally spaced in log-space, going from 1/condition_bnumber^1/2 to condition_number^1/2."""
 
@@ -47,7 +48,7 @@
             If None, the covariance matrix is diagonal."""
 
         self.name = 'icg'
-        self.d = d
+        self.ndims = d
         self.condition_number = condition_number
         eigs = jnp.logspace(-0.5 * jnp.log10(condition_number), 0.5 * jnp.log10(condition_number), d)
 
@@ -70,9 +71,9 @@
         self.Var_x2 = 2 * jnp.square(self.E_x2)
 
 
-        self.nlogp = lambda x: 0.5 * x.T @ self.Hessian @ x
+        self.unnormalized_log_prob = lambda x: - 0.5 * x.T @ self.Hessian @ x
         self.transform = lambda x: x
-        self.grad_nlogp = jax.value_and_grad(self.nlogp)
+        # self.grad_nlogp = jax.value_and_grad(self.unnormalized_log_prob)
 
 
         if prior == 'map':
@@ -85,7 +86,6 @@
             self.prior_draw = lambda key: jax.random.normal(key, shape=(self.d,)) * jnp.max(jnp.sqrt(eigs))
 
 
->>>>>>> 0b919de3
 # square=gym.targets.Model.SampleTransformation(
 #                   fn=lambda x: x**2,
 #                   pretty_name='x^2',
@@ -103,4 +103,4 @@
 #     except:
 #       pass
 
-models = {'normal': Normal(10), 'banana': Banana()}
+models = {'normal': Normal(10), 'banana': Banana(), 'icg' : IllConditionedGaussian(10, 2)}
