"""Utility functions for BlackJax."""
from functools import partial
from typing import Callable, Union

import jax
import jax.numpy as jnp
from jax import jit, lax
from jax.flatten_util import ravel_pytree
from jax.random import normal, split
from jax.tree_util import tree_leaves

from blackjax.base import SamplingAlgorithm, VIAlgorithm
from blackjax.progress_bar import progress_bar_scan
from blackjax.types import Array, ArrayLikeTree, ArrayTree, PRNGKey


@partial(jit, static_argnames=("precision",), inline=True)
def linear_map(diag_or_dense_a, b, *, precision="highest"):
    """Perform a linear map of the form y = Ax.

    Dispatch matrix multiplication to either jnp.dot or jnp.multiply.

    Unlike jax.numpy.dot, this function output an Array that match the dtype
    and shape of the 2nd input:
    - diag_or_dense_a is a scalar or 1d vector, `diag_or_dense_a * b` is returned
    - diag_or_dense_a is a 2d matrix, `diag_or_dense_a @ b` is returned

    Note that unlike jax.numpy.dot, here we defaults to full (highest)
    precision. This is more useful for numerical algorithms and will be the
    default for jax.numpy in the future:
    https://github.com/google/jax/pull/7859

    Parameters
    ----------
    diag_or_dense_a:
        A diagonal (1d vector) or dense matrix (2d square matrix).
    b:
        A vector.
    precision:
        The precision of the computation. See jax.lax.dot_general for
        more details.

    Returns
    -------
        The result vector of the matrix multiplication.
    """
    dtype = jnp.result_type(diag_or_dense_a.dtype, b.dtype)
    diag_or_dense_a = diag_or_dense_a.astype(dtype)
    b = b.astype(dtype)
    ndim = jnp.ndim(diag_or_dense_a)

    if ndim <= 1:
        return lax.mul(diag_or_dense_a, b)
    else:
        return lax.dot(diag_or_dense_a, b, precision=precision)


# TODO(https://github.com/blackjax-devs/blackjax/issues/376)
# Refactor this function to not use ravel_pytree might be more performant.
def generate_gaussian_noise(
    rng_key: PRNGKey,
    position: ArrayLikeTree,
    mu: Union[float, Array] = 0.0,
    sigma: Union[float, Array] = 1.0,
) -> ArrayTree:
    """Generate N(mu, sigma) noise with output structure that match a given PyTree.

    Parameters
    ----------
    rng_key:
        The pseudo-random number generator key used to generate random numbers.
    position:
        PyTree that the structure the output should to match.
    mu:
        The mean of the Gaussian distribution.
    sigma:
        The standard deviation of the Gaussian distribution.

    Returns
    -------
    Gaussian noise following N(mu, sigma) that match the structure of position.
    """
    p, unravel_fn = ravel_pytree(position)
    sample = normal(rng_key, shape=p.shape, dtype=p.dtype)
    return unravel_fn(mu + linear_map(sigma, sample))


def generate_unit_vector(
    rng_key: PRNGKey,
    position: ArrayLikeTree,
) -> Array:
    """Generate a random unit vector with output structure that match a given PyTree.

    Parameters
    ----------
    rng_key:
        The pseudo-random number generator key used to generate random numbers.
    position:
        PyTree that the structure the output should to match.

    Returns
    -------
    Random unit vector that match the structure of position.
    """
    p, unravel_fn = ravel_pytree(position)
    sample = normal(rng_key, shape=p.shape, dtype=p.dtype)
    return unravel_fn(sample / jnp.linalg.norm(sample))


def pytree_size(pytree: ArrayLikeTree) -> int:
    """Return the dimension of the flatten PyTree."""
    return sum(jnp.size(value) for value in tree_leaves(pytree))


def index_pytree(input_pytree: ArrayLikeTree) -> ArrayTree:
    """Builds a PyTree with elements indicating its corresponding index on a flat array.

    Various algorithms in BlackJAX take as input a 1 or 2 dimensional array which somehow
    affects the sampling or approximation of a PyTree. For instance, in HMC a 1 or 2
    dimensional inverse mass matrix is used when simulating Hamilonian dynamics on
    PyTree position and momentum variables. It is usually unclear how the elements of the
    array interact with the PyTree. This function demonstrates how all algorithms map an
    array to a PyTree of equivalent dimension.

    The function returns the index of a 1 dimensional array corresponding to each element of
    the PyTree. This way the user can tell which element in the PyTree corresponds to which
    column (and row) of a 1 dimensional (or 2 dimensional) array.

    Parameters
    ----------
    input_pytree:
        Example PyTree.

    Returns
    -------
    PyTree mapping each individual element of an arange array to elements in the PyTree.
    """
    flat_input, unravel_fn = ravel_pytree(input_pytree)
    (dim_input,) = flat_input.shape
    array = jnp.arange(dim_input, dtype=flat_input.dtype)
    return unravel_fn(array)


def run_inference_algorithm(
    rng_key: PRNGKey,
    inference_algorithm: Union[SamplingAlgorithm, VIAlgorithm],
    num_steps: int,
    initial_state: ArrayLikeTree = None,
    initial_position: ArrayLikeTree = None,
    progress_bar: bool = False,
    transform: Callable = lambda x: x,
    return_state_history=True,
    expectation: Callable = lambda x: x,
) -> tuple:
    """Wrapper to run an inference algorithm.

    Note that this utility function does not work for Stochastic Gradient MCMC samplers
    like sghmc, as SG-MCMC samplers require additional control flow for batches of data
    to be passed in during each sample.

    Parameters
    ----------
    rng_key
        The random state used by JAX's random numbers generator.
    initial_state
        The initial state of the inference algorithm.
    initial_position
        The initial position of the inference algorithm. This is used when the initial state is not provided.
    inference_algorithm
        One of blackjax's sampling algorithms or variational inference algorithms.
    num_steps
        Number of MCMC steps.
    progress_bar
        Whether to display a progress bar.
    transform
        A transformation of the trace of states to be returned. This is useful for
        computing determinstic variables, or returning a subset of the states.
        By default, the states are returned as is.
    expectation
        A function that computes the expectation of the state. This is done incrementally, so doesn't require storing all the states.
    return_state_history
        if False, `run_inference_algorithm` will only return an expectation of the value of transform, and return that average instead of the full set of samples. This is useful when memory is a bottleneck.

    Returns
    -------
    If return_state_history is True:
        1. The final state.
        2. The trace of the state.
        3. The trace of the info of the inference algorithm for diagnostics.
    If return_state_history is False:
        1. This is the expectation of state over the chain. Otherwise the final state.
        2. The final state of the inference algorithm.
    """
<<<<<<< HEAD
    init_key, sample_key = split(rng_key, 2)
    # try:
    #     initial_state = inference_algorithm.init(initial_state_or_position, init_key)
    #except (TypeError, ValueError, AttributeError, IndexError):
    # We assume initial_state is already in the right format.
    initial_state = initial_state_or_position
=======
>>>>>>> e0a7f9e1

    if initial_state is None and initial_position is None:
        raise ValueError("Either initial_state or initial_position must be provided.")
    if initial_state is not None and initial_position is not None:
        raise ValueError(
            "Only one of initial_state or initial_position must be provided."
        )

    rng_key, init_key = split(rng_key, 2)
    if initial_position is not None:
        initial_state = inference_algorithm.init(initial_position, init_key)

    keys = split(rng_key, num_steps)

    def one_step(average_and_state, xs, return_state):
        _, rng_key = xs
        average, state = average_and_state
        state, info = inference_algorithm.step(rng_key, state)
        average = streaming_average(expectation(transform(state)), average)
        if return_state:
            return (average, state), (transform(state), info)
        else:
            return (average, state), None

    one_step = jax.jit(partial(one_step, return_state=return_state_history))

    if progress_bar:
        one_step = progress_bar_scan(num_steps)(one_step)

    xs = (jnp.arange(num_steps), keys)
    ((_, average), final_state), history = lax.scan(
        one_step, ((0, expectation(transform(initial_state))), initial_state), xs
    )

    if not return_state_history:
        return average, transform(final_state)
    else:
        state_history, info_history = history
        return transform(final_state), state_history, info_history


def streaming_average(expectation, streaming_avg, weight=1.0, zero_prevention=0.0):
    """Compute the streaming average of a function O(x) using a weight.
    Parameters:
    ----------
        expectation
            the value of the expectation at the current timestep
        streaming_avg
            tuple of (total, average) where total is the sum of weights and average is the current average
        weight
            weight of the current state
        zero_prevention
            small value to prevent division by zero
    Returns:
    ----------
        new streaming average
    """

    flat_expectation, unravel_fn = ravel_pytree(expectation)
    total, average = streaming_avg
    flat_average, _ = ravel_pytree(average)
    average = (total * flat_average + weight * flat_expectation) / (
        total + weight + zero_prevention
    )
    total += weight
    streaming_avg = (total, unravel_fn(average))
    return streaming_avg<|MERGE_RESOLUTION|>--- conflicted
+++ resolved
@@ -191,15 +191,6 @@
         1. This is the expectation of state over the chain. Otherwise the final state.
         2. The final state of the inference algorithm.
     """
-<<<<<<< HEAD
-    init_key, sample_key = split(rng_key, 2)
-    # try:
-    #     initial_state = inference_algorithm.init(initial_state_or_position, init_key)
-    #except (TypeError, ValueError, AttributeError, IndexError):
-    # We assume initial_state is already in the right format.
-    initial_state = initial_state_or_position
-=======
->>>>>>> e0a7f9e1
 
     if initial_state is None and initial_position is None:
         raise ValueError("Either initial_state or initial_position must be provided.")
