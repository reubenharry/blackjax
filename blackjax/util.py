"""Utility functions for BlackJax."""
from functools import partial
from typing import Callable, Union

import jax
import jax.numpy as jnp
from jax import jit, lax
from jax.flatten_util import ravel_pytree
from jax.random import normal, split
from jax.tree_util import tree_leaves

from blackjax.base import SamplingAlgorithm, VIAlgorithm
from blackjax.progress_bar import progress_bar_scan
from blackjax.types import Array, ArrayLikeTree, ArrayTree, PRNGKey


@partial(jit, static_argnames=("precision",), inline=True)
def linear_map(diag_or_dense_a, b, *, precision="highest"):
    """Perform a linear map of the form y = Ax.

    Dispatch matrix multiplication to either jnp.dot or jnp.multiply.

    Unlike jax.numpy.dot, this function output an Array that match the dtype
    and shape of the 2nd input:
    - diag_or_dense_a is a scalar or 1d vector, `diag_or_dense_a * b` is returned
    - diag_or_dense_a is a 2d matrix, `diag_or_dense_a @ b` is returned

    Note that unlike jax.numpy.dot, here we defaults to full (highest)
    precision. This is more useful for numerical algorithms and will be the
    default for jax.numpy in the future:
    https://github.com/google/jax/pull/7859

    Parameters
    ----------
    diag_or_dense_a:
        A diagonal (1d vector) or dense matrix (2d square matrix).
    b:
        A vector.
    precision:
        The precision of the computation. See jax.lax.dot_general for
        more details.

    Returns
    -------
        The result vector of the matrix multiplication.
    """
    dtype = jnp.result_type(diag_or_dense_a.dtype, b.dtype)
    diag_or_dense_a = diag_or_dense_a.astype(dtype)
    b = b.astype(dtype)
    ndim = jnp.ndim(diag_or_dense_a)

    if ndim <= 1:
        return lax.mul(diag_or_dense_a, b)
    else:
        return lax.dot(diag_or_dense_a, b, precision=precision)


# TODO(https://github.com/blackjax-devs/blackjax/issues/376)
# Refactor this function to not use ravel_pytree might be more performant.
def generate_gaussian_noise(
    rng_key: PRNGKey,
    position: ArrayLikeTree,
    mu: Union[float, Array] = 0.0,
    sigma: Union[float, Array] = 1.0,
) -> ArrayTree:
    """Generate N(mu, sigma) noise with output structure that match a given PyTree.

    Parameters
    ----------
    rng_key:
        The pseudo-random number generator key used to generate random numbers.
    position:
        PyTree that the structure the output should to match.
    mu:
        The mean of the Gaussian distribution.
    sigma:
        The standard deviation of the Gaussian distribution.

    Returns
    -------
    Gaussian noise following N(mu, sigma) that match the structure of position.
    """
    p, unravel_fn = ravel_pytree(position)
    sample = normal(rng_key, shape=p.shape, dtype=p.dtype)
    return unravel_fn(mu + linear_map(sigma, sample))


def generate_unit_vector(
    rng_key: PRNGKey,
    position: ArrayLikeTree,
) -> Array:
    """Generate a random unit vector with output structure that match a given PyTree.

    Parameters
    ----------
    rng_key:
        The pseudo-random number generator key used to generate random numbers.
    position:
        PyTree that the structure the output should to match.

    Returns
    -------
    Random unit vector that match the structure of position.
    """
    p, unravel_fn = ravel_pytree(position)
    sample = normal(rng_key, shape=p.shape, dtype=p.dtype)
    return unravel_fn(sample / jnp.linalg.norm(sample))


def pytree_size(pytree: ArrayLikeTree) -> int:
    """Return the dimension of the flatten PyTree."""
    return sum(jnp.size(value) for value in tree_leaves(pytree))


def index_pytree(input_pytree: ArrayLikeTree) -> ArrayTree:
    """Builds a PyTree with elements indicating its corresponding index on a flat array.

    Various algorithms in BlackJAX take as input a 1 or 2 dimensional array which somehow
    affects the sampling or approximation of a PyTree. For instance, in HMC a 1 or 2
    dimensional inverse mass matrix is used when simulating Hamilonian dynamics on
    PyTree position and momentum variables. It is usually unclear how the elements of the
    array interact with the PyTree. This function demonstrates how all algorithms map an
    array to a PyTree of equivalent dimension.

    The function returns the index of a 1 dimensional array corresponding to each element of
    the PyTree. This way the user can tell which element in the PyTree corresponds to which
    column (and row) of a 1 dimensional (or 2 dimensional) array.

    Parameters
    ----------
    input_pytree:
        Example PyTree.

    Returns
    -------
    PyTree mapping each individual element of an arange array to elements in the PyTree.
    """
    flat_input, unravel_fn = ravel_pytree(input_pytree)
    (dim_input,) = flat_input.shape
    array = jnp.arange(dim_input, dtype=flat_input.dtype)
    return unravel_fn(array)


def run_inference_algorithm(
    rng_key: PRNGKey,
    initial_state: ArrayLikeTree,
    inference_algorithm: Union[SamplingAlgorithm, VIAlgorithm],
    num_steps: int,
    progress_bar: bool = False,
    transform: Callable = lambda x: x,
<<<<<<< HEAD
    streaming=False,
=======
    return_state_history=True,
    expectation: Callable = lambda x: x,
>>>>>>> b7b7084f
) -> tuple:
    """Wrapper to run an inference algorithm.

    Note that this utility function does not work for Stochastic Gradient MCMC samplers
    like sghmc, as SG-MCMC samplers require additional control flow for batches of data
    to be passed in during each sample.

    Parameters
    ----------
    rng_key
        The random state used by JAX's random numbers generator.
    initial_state
        The initial state of the inference algorithm.
    inference_algorithm
        One of blackjax's sampling algorithms or variational inference algorithms.
    num_steps
        Number of MCMC steps.
    progress_bar
        Whether to display a progress bar.
    transform
        A transformation of the trace of states to be returned. This is useful for
        computing determinstic variables, or returning a subset of the states.
        By default, the states are returned as is.
<<<<<<< HEAD
    streaming
        if True, `run_inference_algorithm` will take a streaming average of the value of transform, and return that average instead of the full set of samples. This is useful when memory is a bottleneck.
=======
    expectation
        A function that computes the expectation of the state. This is done incrementally, so doesn't require storing all the states.
    return_state_history
        if False, `run_inference_algorithm` will only return an expectation of the value of transform, and return that average instead of the full set of samples. This is useful when memory is a bottleneck.
>>>>>>> b7b7084f

    Returns
    -------
    If return_state_history is True:
        1. The final state.
        2. The trace of the state.
        3. The trace of the info of the inference algorithm for diagnostics.
    If return_state_history is False:
        1. This is the expectation of state over the chain. Otherwise the final state.
        2. The final state of the inference algorithm.
    """

    keys = split(rng_key, num_steps)

    def one_step(average_and_state, xs, return_state):
        _, rng_key = xs
        average, state = average_and_state
        state, info = inference_algorithm.step(rng_key, state)
        average = streaming_average(expectation, state, average)
        if return_state:
            return (average, state), (transform(state), info)
        else:
            return (average, state), None

    one_step = jax.jit(partial(one_step, return_state=return_state_history))

    def _online_one_step(average_and_state, xs):
        _, rng_key = xs
        average, state = average_and_state
        state, _ = inference_algorithm.step(rng_key, state)
        average = streaming_average(transform, state, average)
        return (average, state), None

    if progress_bar:
<<<<<<< HEAD
        one_step = progress_bar_scan(num_steps)(_one_step)
        online_one_step = progress_bar_scan(num_steps)(_online_one_step)
    else:
        one_step = _one_step
        online_one_step = _online_one_step

    if streaming:
        xs = (jnp.arange(num_steps), keys)
        ((_, average), final_state), _ = lax.scan(
            online_one_step, ((0, transform(initial_state)), initial_state), xs
        )
        return average, transform(final_state)

    else:
        xs = (jnp.arange(num_steps), keys)
        final_state, (state_history, info_history) = lax.scan(
            one_step, initial_state, xs
        )
        return final_state, state_history, info_history

=======
        one_step = progress_bar_scan(num_steps)(one_step)

    xs = (jnp.arange(num_steps), keys)
    ((_, average), final_state), history = lax.scan(
        one_step, ((0, expectation(initial_state)), initial_state), xs
    )

    if not return_state_history:
        return average, transform(final_state)
    else:
        state_history, info_history = history
        return transform(final_state), state_history, info_history

>>>>>>> b7b7084f

def streaming_average(O, x, streaming_avg, weight=1.0, zero_prevention=0.0):
    """Compute the streaming average of a function O(x) using a weight.
    Parameters:
    ----------
        O
            function to be averaged
        x
            current state
        streaming_avg
            tuple of (total, average) where total is the sum of weights and average is the current average
        weight
            weight of the current state
        zero_prevention
            small value to prevent division by zero
    Returns:
    ----------
        new streaming average
    """
<<<<<<< HEAD
    total, average = streaming_avg
    average = (total * average + weight * O(x)) / (total + weight + zero_prevention)
    total += weight
    streaming_avg = (total, average)
=======

    expectation = O(x)
    flat_expectation, unravel_fn = ravel_pytree(expectation)
    total, average = streaming_avg
    flat_average, _ = ravel_pytree(average)
    average = (total * flat_average + weight * flat_expectation) / (
        total + weight + zero_prevention
    )
    total += weight
    streaming_avg = (total, unravel_fn(average))
>>>>>>> b7b7084f
    return streaming_avg<|MERGE_RESOLUTION|>--- conflicted
+++ resolved
@@ -148,12 +148,8 @@
     num_steps: int,
     progress_bar: bool = False,
     transform: Callable = lambda x: x,
-<<<<<<< HEAD
-    streaming=False,
-=======
     return_state_history=True,
     expectation: Callable = lambda x: x,
->>>>>>> b7b7084f
 ) -> tuple:
     """Wrapper to run an inference algorithm.
 
@@ -177,15 +173,10 @@
         A transformation of the trace of states to be returned. This is useful for
         computing determinstic variables, or returning a subset of the states.
         By default, the states are returned as is.
-<<<<<<< HEAD
-    streaming
-        if True, `run_inference_algorithm` will take a streaming average of the value of transform, and return that average instead of the full set of samples. This is useful when memory is a bottleneck.
-=======
     expectation
         A function that computes the expectation of the state. This is done incrementally, so doesn't require storing all the states.
     return_state_history
         if False, `run_inference_algorithm` will only return an expectation of the value of transform, and return that average instead of the full set of samples. This is useful when memory is a bottleneck.
->>>>>>> b7b7084f
 
     Returns
     -------
@@ -212,36 +203,7 @@
 
     one_step = jax.jit(partial(one_step, return_state=return_state_history))
 
-    def _online_one_step(average_and_state, xs):
-        _, rng_key = xs
-        average, state = average_and_state
-        state, _ = inference_algorithm.step(rng_key, state)
-        average = streaming_average(transform, state, average)
-        return (average, state), None
-
     if progress_bar:
-<<<<<<< HEAD
-        one_step = progress_bar_scan(num_steps)(_one_step)
-        online_one_step = progress_bar_scan(num_steps)(_online_one_step)
-    else:
-        one_step = _one_step
-        online_one_step = _online_one_step
-
-    if streaming:
-        xs = (jnp.arange(num_steps), keys)
-        ((_, average), final_state), _ = lax.scan(
-            online_one_step, ((0, transform(initial_state)), initial_state), xs
-        )
-        return average, transform(final_state)
-
-    else:
-        xs = (jnp.arange(num_steps), keys)
-        final_state, (state_history, info_history) = lax.scan(
-            one_step, initial_state, xs
-        )
-        return final_state, state_history, info_history
-
-=======
         one_step = progress_bar_scan(num_steps)(one_step)
 
     xs = (jnp.arange(num_steps), keys)
@@ -255,7 +217,6 @@
         state_history, info_history = history
         return transform(final_state), state_history, info_history
 
->>>>>>> b7b7084f
 
 def streaming_average(O, x, streaming_avg, weight=1.0, zero_prevention=0.0):
     """Compute the streaming average of a function O(x) using a weight.
@@ -275,12 +236,6 @@
     ----------
         new streaming average
     """
-<<<<<<< HEAD
-    total, average = streaming_avg
-    average = (total * average + weight * O(x)) / (total + weight + zero_prevention)
-    total += weight
-    streaming_avg = (total, average)
-=======
 
     expectation = O(x)
     flat_expectation, unravel_fn = ravel_pytree(expectation)
@@ -291,5 +246,4 @@
     )
     total += weight
     streaming_avg = (total, unravel_fn(average))
->>>>>>> b7b7084f
     return streaming_avg