"""Utility functions for BlackJax."""
from functools import partial
from typing import Callable, Union

import jax
import jax.numpy as jnp
from jax import jit, lax
from jax.flatten_util import ravel_pytree
from jax.random import normal, split
from jax.tree_util import tree_leaves

from blackjax.base import SamplingAlgorithm, VIAlgorithm
from blackjax.progress_bar import progress_bar_scan
from blackjax.types import Array, ArrayLikeTree, ArrayTree, PRNGKey


@partial(jit, static_argnames=("precision",), inline=True)
def linear_map(diag_or_dense_a, b, *, precision="highest"):
    """Perform a linear map of the form y = Ax.

    Dispatch matrix multiplication to either jnp.dot or jnp.multiply.

    Unlike jax.numpy.dot, this function output an Array that match the dtype
    and shape of the 2nd input:
    - diag_or_dense_a is a scalar or 1d vector, `diag_or_dense_a * b` is returned
    - diag_or_dense_a is a 2d matrix, `diag_or_dense_a @ b` is returned

    Note that unlike jax.numpy.dot, here we defaults to full (highest)
    precision. This is more useful for numerical algorithms and will be the
    default for jax.numpy in the future:
    https://github.com/google/jax/pull/7859

    Parameters
    ----------
    diag_or_dense_a:
        A diagonal (1d vector) or dense matrix (2d square matrix).
    b:
        A vector.
    precision:
        The precision of the computation. See jax.lax.dot_general for
        more details.

    Returns
    -------
        The result vector of the matrix multiplication.
    """
    dtype = jnp.result_type(diag_or_dense_a.dtype, b.dtype)
    diag_or_dense_a = diag_or_dense_a.astype(dtype)
    b = b.astype(dtype)
    ndim = jnp.ndim(diag_or_dense_a)

    if ndim <= 1:
        return lax.mul(diag_or_dense_a, b)
    else:
        return lax.dot(diag_or_dense_a, b, precision=precision)


# TODO(https://github.com/blackjax-devs/blackjax/issues/376)
# Refactor this function to not use ravel_pytree might be more performant.
def generate_gaussian_noise(
    rng_key: PRNGKey,
    position: ArrayLikeTree,
    mu: Union[float, Array] = 0.0,
    sigma: Union[float, Array] = 1.0,
) -> ArrayTree:
    """Generate N(mu, sigma) noise with output structure that match a given PyTree.

    Parameters
    ----------
    rng_key:
        The pseudo-random number generator key used to generate random numbers.
    position:
        PyTree that the structure the output should to match.
    mu:
        The mean of the Gaussian distribution.
    sigma:
        The standard deviation of the Gaussian distribution.

    Returns
    -------
    Gaussian noise following N(mu, sigma) that match the structure of position.
    """
    p, unravel_fn = ravel_pytree(position)
    sample = normal(rng_key, shape=p.shape, dtype=p.dtype)
    return unravel_fn(mu + linear_map(sigma, sample))


def generate_unit_vector(
    rng_key: PRNGKey,
    position: ArrayLikeTree,
) -> Array:
    """Generate a random unit vector with output structure that match a given PyTree.

    Parameters
    ----------
    rng_key:
        The pseudo-random number generator key used to generate random numbers.
    position:
        PyTree that the structure the output should to match.

    Returns
    -------
    Random unit vector that match the structure of position.
    """
    p, unravel_fn = ravel_pytree(position)
    sample = normal(rng_key, shape=p.shape, dtype=p.dtype)
    return unravel_fn(sample / jnp.linalg.norm(sample))


def pytree_size(pytree: ArrayLikeTree) -> int:
    """Return the dimension of the flatten PyTree."""
    return sum(jnp.size(value) for value in tree_leaves(pytree))


def index_pytree(input_pytree: ArrayLikeTree) -> ArrayTree:
    """Builds a PyTree with elements indicating its corresponding index on a flat array.

    Various algorithms in BlackJAX take as input a 1 or 2 dimensional array which somehow
    affects the sampling or approximation of a PyTree. For instance, in HMC a 1 or 2
    dimensional inverse mass matrix is used when simulating Hamilonian dynamics on
    PyTree position and momentum variables. It is usually unclear how the elements of the
    array interact with the PyTree. This function demonstrates how all algorithms map an
    array to a PyTree of equivalent dimension.

    The function returns the index of a 1 dimensional array corresponding to each element of
    the PyTree. This way the user can tell which element in the PyTree corresponds to which
    column (and row) of a 1 dimensional (or 2 dimensional) array.

    Parameters
    ----------
    input_pytree:
        Example PyTree.

    Returns
    -------
    PyTree mapping each individual element of an arange array to elements in the PyTree.
    """
    flat_input, unravel_fn = ravel_pytree(input_pytree)
    (dim_input,) = flat_input.shape
    array = jnp.arange(dim_input, dtype=flat_input.dtype)
    return unravel_fn(array)


def run_inference_algorithm(
    rng_key: PRNGKey,
    inference_algorithm: Union[SamplingAlgorithm, VIAlgorithm],
    num_steps: int,
    initial_state: ArrayLikeTree = None,
    initial_position: ArrayLikeTree = None,
    progress_bar: bool = False,
    transform: Callable = lambda x: x,
    return_state_history=True,
    expectation: Callable = lambda x: x,
) -> tuple:
    """Wrapper to run an inference algorithm.

    Note that this utility function does not work for Stochastic Gradient MCMC samplers
    like sghmc, as SG-MCMC samplers require additional control flow for batches of data
    to be passed in during each sample.

    Parameters
    ----------
    rng_key
        The random state used by JAX's random numbers generator.
    initial_state
        The initial state of the inference algorithm.
    initial_position
        The initial position of the inference algorithm. This is used when the initial state is not provided.
    inference_algorithm
        One of blackjax's sampling algorithms or variational inference algorithms.
    num_steps
        Number of MCMC steps.
    progress_bar
        Whether to display a progress bar.
    transform
        A transformation of the trace of states to be returned. This is useful for
        computing determinstic variables, or returning a subset of the states.
        By default, the states are returned as is.
    expectation
        A function that computes the expectation of the state. This is done incrementally, so doesn't require storing all the states.
    return_state_history
        if False, `run_inference_algorithm` will only return an expectation of the value of transform, and return that average instead of the full set of samples. This is useful when memory is a bottleneck.

    Returns
    -------
    If return_state_history is True:
        1. The final state.
        2. The trace of the state.
        3. The trace of the info of the inference algorithm for diagnostics.
    If return_state_history is False:
        1. This is the expectation of state over the chain. Otherwise the final state.
        2. The final state of the inference algorithm.
    """

    if initial_state is None and initial_position is None:
        raise ValueError("Either initial_state or initial_position must be provided.")
    if initial_state is not None and initial_position is not None:
        raise ValueError(
            "Only one of initial_state or initial_position must be provided."
        )

    rng_key, init_key = split(rng_key, 2)
    if initial_position is not None:
        initial_state = inference_algorithm.init(initial_position, init_key)

    keys = split(rng_key, num_steps)

    def one_step(average_and_state, xs, return_state):
        _, rng_key = xs
        average, state = average_and_state
        state, info = inference_algorithm.step(rng_key, state)
<<<<<<< HEAD
        average = streaming_average(expectation(state), average)
=======
        average = streaming_average(expectation(transform(state)), average)
>>>>>>> e0a7f9e1
        if return_state:
            return (average, state), (transform(state), info)
        else:
            return (average, state), None

    one_step = jax.jit(partial(one_step, return_state=return_state_history))

    if progress_bar:
        one_step = progress_bar_scan(num_steps)(one_step)

    xs = (jnp.arange(num_steps), keys)
    ((_, average), final_state), history = lax.scan(
<<<<<<< HEAD
        one_step, ((0, expectation(initial_state)), initial_state), xs
=======
        one_step, ((0, expectation(transform(initial_state))), initial_state), xs
>>>>>>> e0a7f9e1
    )

    if not return_state_history:
        return average, transform(final_state)
    else:
        state_history, info_history = history
        return transform(final_state), state_history, info_history


def streaming_average(expectation, streaming_avg, weight=1.0, zero_prevention=0.0):
    """Compute the streaming average of a function O(x) using a weight.
    Parameters:
    ----------
<<<<<<< HEAD
        O
            function to be averaged
        x
            current state
=======
        expectation
            the value of the expectation at the current timestep
>>>>>>> e0a7f9e1
        streaming_avg
            tuple of (total, average) where total is the sum of weights and average is the current average
        weight
            weight of the current state
        zero_prevention
            small value to prevent division by zero
    Returns:
    ----------
        new streaming average
    """

    flat_expectation, unravel_fn = ravel_pytree(expectation)
    total, average = streaming_avg
    flat_average, _ = ravel_pytree(average)
    average = (total * flat_average + weight * flat_expectation) / (
        total + weight + zero_prevention
    )
    total += weight
    streaming_avg = (total, unravel_fn(average))
    return streaming_avg<|MERGE_RESOLUTION|>--- conflicted
+++ resolved
@@ -209,11 +209,7 @@
         _, rng_key = xs
         average, state = average_and_state
         state, info = inference_algorithm.step(rng_key, state)
-<<<<<<< HEAD
-        average = streaming_average(expectation(state), average)
-=======
         average = streaming_average(expectation(transform(state)), average)
->>>>>>> e0a7f9e1
         if return_state:
             return (average, state), (transform(state), info)
         else:
@@ -226,11 +222,7 @@
 
     xs = (jnp.arange(num_steps), keys)
     ((_, average), final_state), history = lax.scan(
-<<<<<<< HEAD
-        one_step, ((0, expectation(initial_state)), initial_state), xs
-=======
         one_step, ((0, expectation(transform(initial_state))), initial_state), xs
->>>>>>> e0a7f9e1
     )
 
     if not return_state_history:
@@ -244,15 +236,8 @@
     """Compute the streaming average of a function O(x) using a weight.
     Parameters:
     ----------
-<<<<<<< HEAD
-        O
-            function to be averaged
-        x
-            current state
-=======
         expectation
             the value of the expectation at the current timestep
->>>>>>> e0a7f9e1
         streaming_avg
             tuple of (total, average) where total is the sum of weights and average is the current average
         weight
