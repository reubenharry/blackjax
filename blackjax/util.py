"""Utility functions for BlackJax."""

from functools import partial
from typing import Callable, Union

import jax.numpy as jnp
from jax import jit, lax
from jax.flatten_util import ravel_pytree
from jax.random import normal, split
from jax.tree_util import tree_leaves, tree_map

from blackjax.base import SamplingAlgorithm, VIAlgorithm
from blackjax.progress_bar import gen_scan_fn
from blackjax.types import Array, ArrayLikeTree, ArrayTree, PRNGKey


@partial(jit, static_argnames=("precision",), inline=True)
def linear_map(diag_or_dense_a, b, *, precision="highest"):
    """Perform a linear map of the form y = Ax.

    Dispatch matrix multiplication to either jnp.dot or jnp.multiply.

    Unlike jax.numpy.dot, this function output an Array that match the dtype
    and shape of the 2nd input:
    - diag_or_dense_a is a scalar or 1d vector, `diag_or_dense_a * b` is returned
    - diag_or_dense_a is a 2d matrix, `diag_or_dense_a @ b` is returned

    Note that unlike jax.numpy.dot, here we defaults to full (highest)
    precision. This is more useful for numerical algorithms and will be the
    default for jax.numpy in the future:
    https://github.com/google/jax/pull/7859

    Parameters
    ----------
    diag_or_dense_a:
        A diagonal (1d vector) or dense matrix (2d square matrix).
    b:
        A vector.
    precision:
        The precision of the computation. See jax.lax.dot_general for
        more details.

    Returns
    -------
        The result vector of the matrix multiplication.
    """
    dtype = jnp.result_type(diag_or_dense_a.dtype, b.dtype)
    diag_or_dense_a = diag_or_dense_a.astype(dtype)
    b = b.astype(dtype)
    ndim = jnp.ndim(diag_or_dense_a)

    if ndim <= 1:
        return lax.mul(diag_or_dense_a, b)
    else:
        return lax.dot(diag_or_dense_a, b, precision=precision)


# TODO(https://github.com/blackjax-devs/blackjax/issues/376)
# Refactor this function to not use ravel_pytree might be more performant.
def generate_gaussian_noise(
    rng_key: PRNGKey,
    position: ArrayLikeTree,
    mu: Union[float, Array] = 0.0,
    sigma: Union[float, Array] = 1.0,
) -> ArrayTree:
    """Generate N(mu, sigma) noise with output structure that match a given PyTree.

    Parameters
    ----------
    rng_key:
        The pseudo-random number generator key used to generate random numbers.
    position:
        PyTree that the structure the output should to match.
    mu:
        The mean of the Gaussian distribution.
    sigma:
        The standard deviation of the Gaussian distribution.

    Returns
    -------
    Gaussian noise following N(mu, sigma) that match the structure of position.
    """
    p, unravel_fn = ravel_pytree(position)
    sample = normal(rng_key, shape=p.shape, dtype=p.dtype)
    return unravel_fn(mu + linear_map(sigma, sample))


def generate_unit_vector(
    rng_key: PRNGKey,
    position: ArrayLikeTree,
) -> Array:
    """Generate a random unit vector with output structure that match a given PyTree.

    Parameters
    ----------
    rng_key:
        The pseudo-random number generator key used to generate random numbers.
    position:
        PyTree that the structure the output should to match.

    Returns
    -------
    Random unit vector that match the structure of position.
    """
    p, unravel_fn = ravel_pytree(position)
    sample = normal(rng_key, shape=p.shape, dtype=p.dtype)
    return unravel_fn(sample / jnp.linalg.norm(sample))


def pytree_size(pytree: ArrayLikeTree) -> int:
    """Return the dimension of the flatten PyTree."""
    return sum(jnp.size(value) for value in tree_leaves(pytree))


def index_pytree(input_pytree: ArrayLikeTree) -> ArrayTree:
    """Builds a PyTree with elements indicating its corresponding index on a flat array.

    Various algorithms in BlackJAX take as input a 1 or 2 dimensional array which somehow
    affects the sampling or approximation of a PyTree. For instance, in HMC a 1 or 2
    dimensional inverse mass matrix is used when simulating Hamilonian dynamics on
    PyTree position and momentum variables. It is usually unclear how the elements of the
    array interact with the PyTree. This function demonstrates how all algorithms map an
    array to a PyTree of equivalent dimension.

    The function returns the index of a 1 dimensional array corresponding to each element of
    the PyTree. This way the user can tell which element in the PyTree corresponds to which
    column (and row) of a 1 dimensional (or 2 dimensional) array.

    Parameters
    ----------
    input_pytree:
        Example PyTree.

    Returns
    -------
    PyTree mapping each individual element of an arange array to elements in the PyTree.
    """
    flat_input, unravel_fn = ravel_pytree(input_pytree)
    (dim_input,) = flat_input.shape
    array = jnp.arange(dim_input, dtype=flat_input.dtype)
    return unravel_fn(array)


def run_inference_algorithm(
    rng_key: PRNGKey,
    inference_algorithm: Union[SamplingAlgorithm, VIAlgorithm],
    num_steps: int,
    initial_state: ArrayLikeTree = None,
    initial_position: ArrayLikeTree = None,
    progress_bar: bool = False,
    transform: Callable = lambda state, info: (state, info),
) -> tuple:
    """Wrapper to run an inference algorithm.

    Note that this utility function does not work for Stochastic Gradient MCMC samplers
    like sghmc, as SG-MCMC samplers require additional control flow for batches of data
    to be passed in during each sample.

    Parameters
    ----------
    rng_key
        The random state used by JAX's random numbers generator.
    initial_state
        The initial state of the inference algorithm.
    initial_position
        The initial position of the inference algorithm. This is used when the initial state is not provided.
    inference_algorithm
        One of blackjax's sampling algorithms or variational inference algorithms.
    num_steps
        Number of MCMC steps.
    progress_bar
        Whether to display a progress bar.
    transform
        A transformation of the trace of states (and info) to be returned. This is useful for
        computing determinstic variables, or returning a subset of the states.
        By default, the states are returned as is.

    Returns
    -------
        1. The final state.
        2. The history of states.
    """

    if initial_state is None and initial_position is None:
        raise ValueError(
            "Either `initial_state` or `initial_position` must be provided."
        )
    if initial_state is not None and initial_position is not None:
        raise ValueError(
            "Only one of `initial_state` or `initial_position` must be provided."
        )

    if initial_state is None:
        rng_key, init_key = split(rng_key, 2)
        initial_state = inference_algorithm.init(initial_position, init_key)

    keys = split(rng_key, num_steps)

    def one_step(state, xs):
        _, rng_key = xs
        state, info = inference_algorithm.step(rng_key, state)
        return state, transform(state, info)

    scan_fn = gen_scan_fn(num_steps, progress_bar)

    xs = jnp.arange(num_steps), keys
    final_state, history = scan_fn(one_step, initial_state, xs)

    return final_state, history


def store_only_expectation_values(
    sampling_algorithm,
    state_transform=lambda x: x,
    incremental_value_transform=lambda x: x,
    burn_in=0,
):
    """Takes a sampling algorithm and constructs from it a new sampling algorithm object. The new sampling algorithm has the same
     kernel but only stores the streaming expectation values of some observables, not the full states; to save memory.

    It saves incremental_value_transform(E[state_transform(x)]) at each step i, where expectation is computed with samples up to i-th sample.

    Example:

    .. code::

         init_key, state_key, run_key = jax.random.split(jax.random.PRNGKey(0),3)
         model = StandardNormal(2)
         initial_position = model.sample_init(init_key)
         initial_state = blackjax.mcmc.mclmc.init(
             position=initial_position, logdensity_fn=model.logdensity_fn, rng_key=state_key
         )
         integrator_type = "mclachlan"
         L = 1.0
         step_size = 0.1
         num_steps = 4

         integrator = map_integrator_type_to_integrator['mclmc'][integrator_type]
         state_transform = lambda state: state.position
         memory_efficient_sampling_alg, transform = store_only_expectation_values(
             sampling_algorithm=sampling_alg,
             state_transform=state_transform)

         initial_state = memory_efficient_sampling_alg.init(initial_state)

         final_state, trace_at_every_step = run_inference_algorithm(

             rng_key=run_key,
             initial_state=initial_state,
             inference_algorithm=memory_efficient_sampling_alg,
             num_steps=num_steps,
             transform=transform,
             progress_bar=True,
         )
    """

    def init_fn(state):
        averaging_state = (0.0, state_transform(state))
        return (state, averaging_state)

    def update_fn(rng_key, state_and_incremental_val):
        state, averaging_state = state_and_incremental_val
        state, info = sampling_algorithm.step(
            rng_key, state
        )  # update the state with the sampling algorithm
        averaging_state = incremental_value_update(
            state_transform(state),
            averaging_state,
            weight=(
                averaging_state[0] >= burn_in
            ),  # If we want to eliminate some number of steps as a burn-in
            zero_prevention=1e-10 * (burn_in > 0),
        )
        # update the expectation value with the running average
        return (state, averaging_state), info

    def transform(state_and_incremental_val, info):
        (state, (_, incremental_value)) = state_and_incremental_val
        return incremental_value_transform(incremental_value), info

    return SamplingAlgorithm(init_fn, update_fn), transform


<<<<<<< HEAD
=======
def safediv(x, y):
    return jnp.where(x == 0.0, 0.0, x / y)


>>>>>>> e1d816af
def incremental_value_update(
    expectation, incremental_val, weight=1.0, zero_prevention=0.0
):
    """Compute the streaming average of a function O(x) using a weight.
    Parameters:
    ----------
        expectation
            the value of the expectation at the current timestep
        incremental_val
            tuple of (total, average) where total is the sum of weights and average is the current average
        weight
            weight of the current state
        zero_prevention
            small value to prevent division by zero
    Returns:
    ----------
        new streaming average
    """

    total, average = incremental_val
    average = tree_map(
<<<<<<< HEAD
        lambda exp, av: (total * av + weight * exp)
        / (total + weight + zero_prevention),
=======
        lambda exp, av: safediv(
            total * av + weight * exp, (total + weight + zero_prevention)
        ),
>>>>>>> e1d816af
        expectation,
        average,
    )
    total += weight
<<<<<<< HEAD
    incremental_val = total, average
    return incremental_val
=======
    return total, average
>>>>>>> e1d816af
<|MERGE_RESOLUTION|>--- conflicted
+++ resolved
@@ -281,13 +281,10 @@
     return SamplingAlgorithm(init_fn, update_fn), transform
 
 
-<<<<<<< HEAD
-=======
 def safediv(x, y):
     return jnp.where(x == 0.0, 0.0, x / y)
 
 
->>>>>>> e1d816af
 def incremental_value_update(
     expectation, incremental_val, weight=1.0, zero_prevention=0.0
 ):
@@ -309,21 +306,11 @@
 
     total, average = incremental_val
     average = tree_map(
-<<<<<<< HEAD
-        lambda exp, av: (total * av + weight * exp)
-        / (total + weight + zero_prevention),
-=======
         lambda exp, av: safediv(
             total * av + weight * exp, (total + weight + zero_prevention)
         ),
->>>>>>> e1d816af
         expectation,
         average,
     )
     total += weight
-<<<<<<< HEAD
-    incremental_val = total, average
-    return incremental_val
-=======
-    return total, average
->>>>>>> e1d816af
+    return total, average