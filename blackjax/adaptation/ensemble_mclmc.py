--- conflicted
+++ resolved
@@ -124,46 +124,26 @@
 def algorithm(logdensity_fn, num_steps, parallelization, 
               initial_position, rng_key,
               num_steps_per_sample, 
-<<<<<<< HEAD
-              mclachlan,
-              observables):
-=======
               mclachlan = True,
               observables= jnp.square):
     """chain_shape: an integer or tuple with two integers. If it is a tuple, """
->>>>>>> e73d7781
     
     d = ravel_pytree(initial_position)[0].shape[0] // parallelization.num_chains # number of dimensions
 
     # burn-in with the unadjusted method    def stage1(logdensity_fn, num_steps, chains, initial_position, rng_key, 
-<<<<<<< HEAD
-    print('start stage 1')
-    state_all, info1 = umclmc.stage1(logdensity_fn, num_steps, chains, initial_position, rng_key, observables= observables)
-
-    state, adap_state, key = state_all
-    print('finished stage 1')
-    # readjust the hyperparameters
-=======
 
     state_all, info1 = umclmc.stage1(logdensity_fn, num_steps, parallelization, initial_position, rng_key, observables= observables)
 
     state, adap_state, key = state_all
     
     # # readjust the hyperparameters
->>>>>>> e73d7781
     hyp = adap_state.hyperparameters
     adap_state = adap_state._replace(hyperparameters= hyp._replace(L= hyp.step_size * num_steps_per_sample))
     
     integrator, num_samples, steps_per_sample, step_size, Lpartial = init(num_steps, num_steps_per_sample, adap_state, d, mclachlan)
-<<<<<<< HEAD
-    print('started stage 2')
-    # refine the results with the adjusted method
-    state_final, info2 = stage2(logdensity_fn, integrator, num_samples, chains, 
-=======
 
     # # refine the results with the adjusted method
     state_final, info2 = stage2(logdensity_fn, integrator, num_samples, parallelization, 
->>>>>>> e73d7781
                                 state, key, 
                                 steps_per_sample, Lpartial, step_size,
                                 observables= observables)
