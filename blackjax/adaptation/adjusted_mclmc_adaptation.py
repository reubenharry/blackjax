import jax
import jax.numpy as jnp
from jax.flatten_util import ravel_pytree

from blackjax.adaptation.mclmc_adaptation import MCLMCAdaptationState
from blackjax.adaptation.step_size import (
    DualAveragingAdaptationState,
    dual_averaging_adaptation,
)
from blackjax.diagnostics import effective_sample_size
from blackjax.util import incremental_value_update, pytree_size

Lratio_lowerbound = 0.0
Lratio_upperbound = 2.0


def adjusted_mclmc_find_L_and_step_size(
    mclmc_kernel,
    num_steps,
    state,
    rng_key,
    target,
    frac_tune1=0.1,
    frac_tune2=0.1,
    frac_tune3=0.0,
    diagonal_preconditioning=True,
    params=None,
    max="avg",
    num_windows=1,
    tuning_factor=1.3,
):
    """
    Finds the optimal value of the parameters for the MH-MCHMC algorithm.

    Parameters
    ----------
    mclmc_kernel
        The kernel function used for the MCMC algorithm.
    num_steps
        The number of MCMC steps that will subsequently be run, after tuning.
    state
        The initial state of the MCMC algorithm.
    rng_key
        The random number generator key.
    target
        The target acceptance rate for the step size adaptation.
    frac_tune1
        The fraction of tuning for the first step of the adaptation.
    frac_tune2
        The fraction of tuning for the second step of the adaptation.
    frac_tune3
        The fraction of tuning for the third step of the adaptation.
    diagonal_preconditioning
        Whether to do diagonal preconditioning (i.e. a mass matrix)
    params
        Initial params to start tuning from (optional)
    max
        whether to calculate L from maximum or average eigenvalue. Average is advised.
    num_windows
        how many iterations of the tuning are carried out
    tuning_factor
        multiplicative factor for L


    Returns
    -------
    A tuple containing the final state of the MCMC algorithm and the final hyperparameters.
    """

    frac_tune1 /= num_windows
    frac_tune2 /= num_windows
    frac_tune3 /= num_windows

    dim = pytree_size(state.position)
    if params is None:
        params = MCLMCAdaptationState(
            jnp.sqrt(dim), jnp.sqrt(dim) * 0.2, inverse_mass_matrix=jnp.ones((dim,))
        )

    part1_key, part2_key = jax.random.split(rng_key, 2)

    total_num_tuning_integrator_steps = 0
    for i in range(num_windows):
        window_key = jax.random.fold_in(part1_key, i)
        (
            state,
            params,
            eigenvector,
            num_tuning_integrator_steps,
        ) = adjusted_mclmc_make_L_step_size_adaptation(
            kernel=mclmc_kernel,
            dim=dim,
            frac_tune1=frac_tune1,
            frac_tune2=frac_tune2,
            target=target,
            diagonal_preconditioning=diagonal_preconditioning,
            max=max,
            tuning_factor=tuning_factor,
        )(
            state, params, num_steps, window_key
        )
        total_num_tuning_integrator_steps += num_tuning_integrator_steps

    if frac_tune3 != 0:
        for i in range(num_windows):
            part2_key = jax.random.fold_in(part2_key, i)
            part2_key1, part2_key2 = jax.random.split(part2_key, 2)

            (
                state,
                params,
                num_tuning_integrator_steps,
            ) = adjusted_mclmc_make_adaptation_L(
                mclmc_kernel,
                frac=frac_tune3,
                Lfactor=0.5,
                max=max,
                eigenvector=eigenvector,
            )(
                state, params, num_steps, part2_key1
            )

            total_num_tuning_integrator_steps += num_tuning_integrator_steps

            (
                state,
                params,
                _,
                num_tuning_integrator_steps,
            ) = adjusted_mclmc_make_L_step_size_adaptation(
                kernel=mclmc_kernel,
                dim=dim,
                frac_tune1=frac_tune1,
                frac_tune2=0,
                target=target,
                fix_L_first_da=True,
                diagonal_preconditioning=diagonal_preconditioning,
                max=max,
                tuning_factor=tuning_factor,
            )(
                state, params, num_steps, part2_key2
            )

            total_num_tuning_integrator_steps += num_tuning_integrator_steps

    return state, params, total_num_tuning_integrator_steps


def adjusted_mclmc_make_L_step_size_adaptation(
    kernel,
    dim,
    frac_tune1,
    frac_tune2,
    target,
    diagonal_preconditioning,
    fix_L_first_da=False,
    max="avg",
    tuning_factor=1.0,
):
    """Adapts the stepsize and L of the MCLMC kernel. Designed for adjusted MCLMC"""

    def dual_avg_step(fix_L, update_da):
        """does one step of the dynamics and updates the estimate of the posterior size and optimal stepsize"""

        def step(iteration_state, weight_and_key):
            mask, rng_key = weight_and_key
            (
                previous_state,
                params,
                (adaptive_state, step_size_max),
                previous_weight_and_average,
            ) = iteration_state

            avg_num_integration_steps = params.L / params.step_size

            state, info = kernel(
                rng_key=rng_key,
                state=previous_state,
                avg_num_integration_steps=avg_num_integration_steps,
                step_size=params.step_size,
                inverse_mass_matrix=params.inverse_mass_matrix,
            )

            # step updating
            success, state, step_size_max, energy_change = handle_nans(
                previous_state,
                state,
                params.step_size,
                step_size_max,
                info.energy,
            )

            with_mask = lambda x, y: mask * x + (1 - mask) * y

            log_step_size, log_step_size_avg, step, avg_error, mu = update_da(
                adaptive_state, info.acceptance_rate
            )

            adaptive_state = DualAveragingAdaptationState(
                with_mask(log_step_size, adaptive_state.log_step_size),
                with_mask(log_step_size_avg, adaptive_state.log_step_size_avg),
                with_mask(step, adaptive_state.step),
                with_mask(avg_error, adaptive_state.avg_error),
                with_mask(mu, adaptive_state.mu),
            )

            step_size = jax.lax.clamp(
                1e-5, jnp.exp(adaptive_state.log_step_size), params.L / 1.1
            )
            adaptive_state = adaptive_state._replace(log_step_size=jnp.log(step_size))

            x = ravel_pytree(state.position)[0]

            # update the running average of x, x^2
            previous_weight_and_average = incremental_value_update(
                expectation=jnp.array([x, jnp.square(x)]),
                incremental_val=previous_weight_and_average,
                weight=(1 - mask) * success * step_size,
                zero_prevention=mask,
            )

            params = params._replace(step_size=with_mask(step_size, params.step_size))
            if not fix_L:
                params = params._replace(
                    L=with_mask(params.L * (step_size / params.step_size), params.L),
                )

            state_position = state.position

            return (
                state,
                params,
                (adaptive_state, step_size_max),
                previous_weight_and_average,
            ), (
                info,
                state_position,
            )

        return step

    def step_size_adaptation(mask, state, params, keys, fix_L, initial_da, update_da):
        return jax.lax.scan(
            dual_avg_step(fix_L, update_da),
            init=(
                state,
                params,
                (initial_da(params.step_size), jnp.inf),  # step size max
                (0.0, jnp.array([jnp.zeros(dim), jnp.zeros(dim)])),
            ),
            xs=(mask, keys),
        )

    def L_step_size_adaptation(state, params, num_steps, rng_key):
        num_steps1, num_steps2 = int(num_steps * frac_tune1), int(
            num_steps * frac_tune2
        )

        check_key, rng_key = jax.random.split(rng_key, 2)

        rng_key_pass1, rng_key_pass2 = jax.random.split(rng_key, 2)
        L_step_size_adaptation_keys_pass1 = jax.random.split(
            rng_key_pass1, num_steps1 + num_steps2
        )
        L_step_size_adaptation_keys_pass2 = jax.random.split(rng_key_pass2, num_steps1)

        # determine which steps to ignore in the streaming average
        mask = 1 - jnp.concatenate((jnp.zeros(num_steps1), jnp.ones(num_steps2)))

        initial_da, update_da, final_da = dual_averaging_adaptation(target=target)

        (
            (state, params, (dual_avg_state, step_size_max), (_, average)),
            (info, position_samples),
        ) = step_size_adaptation(
            mask,
            state,
            params,
            L_step_size_adaptation_keys_pass1,
            fix_L=fix_L_first_da,
            initial_da=initial_da,
            update_da=update_da,
        )

        num_tuning_integrator_steps = info.num_integration_steps.sum()
        final_stepsize = final_da(dual_avg_state)
        params = params._replace(step_size=final_stepsize)

        # determine L
        eigenvector = None
        if num_steps2 != 0.0:
            x_average, x_squared_average = average[0], average[1]
            variances = x_squared_average - jnp.square(x_average)

            if max == "max":
                contract = lambda x: jnp.sqrt(jnp.max(x) * dim) * tuning_factor

            elif max == "avg":
                contract = lambda x: jnp.sqrt(jnp.sum(x)) * tuning_factor

            else:
                raise ValueError("max should be either 'max' or 'avg'")

            change = jax.lax.clamp(
                Lratio_lowerbound,
                contract(variances) / params.L,
                Lratio_upperbound,
            )
            params = params._replace(
                L=params.L * change, step_size=params.step_size * change
            )
            if diagonal_preconditioning:
                params = params._replace(inverse_mass_matrix=variances, L=jnp.sqrt(dim))

            initial_da, update_da, final_da = dual_averaging_adaptation(target=target)
            (
                (state, params, (dual_avg_state, step_size_max), (_, average)),
                (info, params_history),
            ) = step_size_adaptation(
                jnp.ones(num_steps1),
                state,
                params,
                L_step_size_adaptation_keys_pass2,
                fix_L=True,
                update_da=update_da,
                initial_da=initial_da,
            )

            num_tuning_integrator_steps += info.num_integration_steps.sum()

            params = params._replace(step_size=final_da(dual_avg_state))

        return state, params, eigenvector, num_tuning_integrator_steps

    return L_step_size_adaptation


def adjusted_mclmc_make_adaptation_L(
    kernel, frac, Lfactor, max="avg", eigenvector=None
):
    """determine L by the autocorrelations (around 10 effective samples are needed for this to be accurate)"""

    def adaptation_L(state, params, num_steps, key):
        num_steps = int(num_steps * frac)
        adaptation_L_keys = jax.random.split(key, num_steps)

        def step(state, key):
            next_state, info = kernel(
                rng_key=key,
                state=state,
                step_size=params.step_size,
                avg_num_integration_steps=params.L / params.step_size,
                inverse_mass_matrix=params.inverse_mass_matrix,
            )
            return next_state, (next_state.position, info)

<<<<<<< HEAD
        state, samples = jax.lax.scan(
=======
        state, (samples, info) = jax.lax.scan(
            f=step,
>>>>>>> 24014c55
            init=state,
            f=step,
            xs=adaptation_L_keys,
        )

        if max == "max":
            contract = jnp.min
        else:
            contract = jnp.mean

        flat_samples = jax.vmap(lambda x: ravel_pytree(x)[0])(samples)

        if eigenvector is not None:
            flat_samples = jnp.expand_dims(
                jnp.einsum("ij,j", flat_samples, eigenvector), 1
            )

        # number of effective samples per 1 actual sample
        ess = contract(effective_sample_size(flat_samples[None, ...])) / num_steps

        return (
            state,
            params._replace(
                L=jnp.clip(
                    Lfactor * params.L / jnp.mean(ess), max=params.L * Lratio_upperbound
                )
            ),
            info.num_integration_steps.sum(),
        )

    return adaptation_L


def handle_nans(previous_state, next_state, step_size, step_size_max, kinetic_change):
    """if there are nans, let's reduce the stepsize, and not update the state. The
    function returns the old state in this case."""

    reduced_step_size = 0.8
    p, unravel_fn = ravel_pytree(next_state.position)
    nonans = jnp.all(jnp.isfinite(p))
    state, step_size, kinetic_change = jax.tree_util.tree_map(
        lambda new, old: jax.lax.select(nonans, jnp.nan_to_num(new), old),
        (next_state, step_size_max, kinetic_change),
        (previous_state, step_size * reduced_step_size, 0.0),
    )

    return nonans, state, step_size, kinetic_change<|MERGE_RESOLUTION|>--- conflicted
+++ resolved
@@ -354,12 +354,8 @@
             )
             return next_state, (next_state.position, info)
 
-<<<<<<< HEAD
-        state, samples = jax.lax.scan(
-=======
         state, (samples, info) = jax.lax.scan(
             f=step,
->>>>>>> 24014c55
             init=state,
             f=step,
             xs=adaptation_L_keys,
