--- conflicted
+++ resolved
@@ -74,12 +74,8 @@
         state: DynamicHMCState,
         logdensity_fn: Callable,
         step_size: float,
-<<<<<<< HEAD
         L_proposal : float = 1.0,
         std_mat=1.,
-=======
-        Lpartial : float = 1.0
->>>>>>> 73f21229
     ) -> tuple[DynamicHMCState, HMCInfo]:
         """Generate a new sample with the MHMCHMC kernel."""
         
@@ -98,7 +94,7 @@
             # integrators.with_isokinetic_maruyama(integrator(logdensity_fn)),
             lambda state, step_size, x, y : (integrator(logdensity_fn, std_mat))(state, step_size),
             step_size,
-            Lpartial,
+            L_proposal,
             num_integration_steps,
             divergence_threshold,
         )(
@@ -154,7 +150,7 @@
         cls,
         logdensity_fn: Callable,
         step_size: float,
-        Lpartial : float = 0.6,
+        L_proposal : float = 0.6,
         *,
         divergence_threshold: int = 1000,
         integrator: Callable = integrators.isokinetic_mclachlan,
@@ -174,7 +170,7 @@
                 state,
                 logdensity_fn,
                 step_size,
-                Lpartial,
+                L_proposal,
             )
 
         return SamplingAlgorithm(init_fn, step_fn)  # type: ignore[arg-type]
@@ -183,7 +179,7 @@
 def mhmclmc_proposal(
     integrator: Callable,
     step_size: Union[float, ArrayLikeTree],
-    Lpartial: float,
+    L_proposal: float,
     num_integration_steps: int = 1,
     divergence_threshold: float = 1000,
     *,
@@ -219,7 +215,7 @@
     def step(i, vars):
         state, kinetic_energy, rng_key = vars
         rng_key, next_rng_key = jax.random.split(rng_key)
-        next_state, next_kinetic_energy = integrator(state, step_size=step_size, Lpartial=Lpartial, rng_key=rng_key)
+        next_state, next_kinetic_energy = integrator(state, step_size=step_size, L_proposal=L_proposal, rng_key=rng_key)
 
         return next_state, kinetic_energy + next_kinetic_energy, next_rng_key
 
