--- conflicted
+++ resolved
@@ -99,7 +99,7 @@
         Integrator function.
     """
 
-    def one_step(state: IntegratorState, step_size: float):
+    def one_step(state: IntegratorState, step_size: float, key):
         position, momentum, _, logdensity_grad = state
         # auxiliary infomation generated during integration for diagnostics. It is
         # updated by the operator1 and operator2 at each call.
@@ -107,7 +107,8 @@
         position_update_info = None
         for i, coef in enumerate(coefficients[:-1]):
 
-            # logdensity_grad = logdensity_grad + 1e-3*jax.random.normal(key)
+            logdensity_grad = logdensity_grad + 1e-1*jax.random.normal(key, shape=logdensity_grad.shape)
+            # jax.debug.print("ldg {x}", x=logdensity_grad)
 
             if i % 2 == 0:
                 momentum, kinetic_grad, momentum_update_info = operator1(
@@ -356,12 +357,8 @@
         momentum_update_info,
     )
 
-<<<<<<< HEAD
-def generate_isokinetic_integrator(cofficients):
-=======
 
 def generate_isokinetic_integrator(coefficients):
->>>>>>> b7a0307d
     def isokinetic_integrator(
         logdensity_fn: Callable, *args, **kwargs
     ) -> GeneralIntegrator:
@@ -410,10 +407,10 @@
     
     def stochastic_integrator(state, step_size, L, rng_key):
         # partial refreshment
-        key1, key2 = jax.random.split(rng_key)
+        key1, key2, key3 = jax.random.split(rng_key, 3)
         state = state._replace(momentum=partially_refresh_momentum(momentum=state.momentum, rng_key=key1, L=L, step_size=step_size * 0.5))
         # one step of the deterministic dynamics
-        state, info = integrator(state, step_size)
+        state, info = integrator(state, step_size, key3)
         # partial refreshment
         state = state._replace(momentum=partially_refresh_momentum(momentum=state.momentum, rng_key=key2, L=L, step_size=step_size * 0.5))
         return state, info
