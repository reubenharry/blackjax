--- conflicted
+++ resolved
@@ -28,9 +28,6 @@
     "marginal_latent_gaussian",
     "random_walk",
     "mclmc",
-<<<<<<< HEAD
     "adjusted_mclmc",
-=======
     "underdamped_langevin"
->>>>>>> fa158ea1
 ]