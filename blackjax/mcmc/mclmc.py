# Copyright 2020- The Blackjax Authors.
#
# Licensed under the Apache License, Version 2.0 (the "License");
# you may not use this file except in compliance with the License.
# You may obtain a copy of the License at
#
#     http://www.apache.org/licenses/LICENSE-2.0
#
# Unless required by applicable law or agreed to in writing, software
# distributed under the License is distributed on an "AS IS" BASIS,
# WITHOUT WARRANTIES OR CONDITIONS OF ANY KIND, either express or implied.
# See the License for the specific language governing permissions and
# limitations under the License.
"""Public API for the MCLMC Kernel"""
from typing import Callable, NamedTuple

import jax

from blackjax.base import SamplingAlgorithm
from blackjax.mcmc.integrators import IntegratorState, noneuclidean_mclachlan
from blackjax.types import Array, ArrayLike, PRNGKey
from blackjax.util import generate_unit_vector, partially_refresh_momentum

__all__ = ["MCLMCInfo", "init", "build_kernel", "mclmc"]


class MCLMCInfo(NamedTuple):
    """
    Additional information on the MCLMC transition.

    Attributes
    ----------
    transformed_x :
        The value of the samples after a transformation. This is typically a projection onto a lower dimensional subspace.
    logdensity :
        The log-density of the distribution at the current step of the MCLMC chain.
    dE :
        The difference in energy between the current and previous step.
    """

    transformed_x: Array
<<<<<<< HEAD
    logdensity: float
    kinetic_change: float
    dE: float


def init(x_initial: ArrayLike, logdensity_fn, rng_key):
    l, g = jax.value_and_grad(logdensity_fn)(x_initial)

    jax.debug.print(
        "thing blackjax {x}",
        x=IntegratorState(
            position=x_initial,
            momentum=generate_unit_vector(rng_key, x_initial),
            logdensity=l,
            logdensity_grad=g,
        ),
    )

    return IntegratorState(
        position=x_initial,
        momentum=generate_unit_vector(rng_key, x_initial),
        logdensity=l,
        logdensity_grad=g,
    )


def build_kernel(logdensity_fn, integrator, transform):
    """Build a HMC kernel.

    Parameters
    ----------
    integrator
        The symplectic integrator to use to integrate the Hamiltonian dynamics.
    transform
        Value of the difference in energy above which we consider that the transition is divergent.
    L
      the momentum decoherence rate
    step_size
      step size of the integrator

    Returns
    -------
    A kernel that takes a rng_key and a Pytree that contains the current state
    of the chain and that returns a new state of the chain along with
    information about the transition.

    """
    step = integrator(logdensity_fn)
=======
    l: Array
    de: float

def init(x_initial : ArrayLikeTree, logdensity_fn, random_key):

        grad_nlogp = jax.value_and_grad(lambda x : - logdensity_fn(x))
        l, g = grad_nlogp(x_initial)

        u = full_refresh(random_key, d=x_initial.shape[0])

        return MCLMCState(x_initial, u, l, g)


def full_refresh(random_key, d):
    u = jax.random.normal(jax.random.PRNGKey(0), shape = (d, ))
    u /= jnp.sqrt(jnp.sum(jnp.square(u)))
    return u


def update_position(grad_nlogp):
  
  def update(eps, x, u):
    xx = x + eps * u
    ll, gg = grad_nlogp(xx)
    return xx, ll, gg
  
  return update

def update_momentum(d):
  """The momentum updating map of the esh dynamics (see https://arxiv.org/pdf/2111.02434.pdf)
  similar to the implementation: https://github.com/gregversteeg/esh_dynamics
  There are no exponentials e^delta, which prevents overflows when the gradient norm is large."""
  
  
  def update(eps, u, g):
      g_norm = jnp.sqrt(jnp.sum(jnp.square(g)))
      e = - g / g_norm
      ue = jnp.dot(u, e)
      delta = eps * g_norm / (d-1)
      zeta = jnp.exp(-delta)
      uu = e *(1-zeta)*(1+zeta + ue * (1-zeta)) + 2*zeta* u
      delta_r = delta - jnp.log(2) + jnp.log(1 + ue + (1-ue)*zeta**2)
      return uu/jnp.sqrt(jnp.sum(jnp.square(uu))), delta_r

  return update

def partial_refresh(d):
  """Adds a small noise to u and normalizes."""
    
  def rng(u, random_key, nu):
    z = nu * jax.random.normal(random_key, shape = (d, ))

    return (u + z) / jnp.sqrt(jnp.sum(jnp.square(u + z)))
  
  return rng


def update(hamiltonian_dynamics, partially_refresh_momentum, d):
    
  def step(x, u, g, random_key, L, eps, sigma):
      """One step of the generalized dynamics."""

      # Hamiltonian step
      xx, uu, ll, gg, kinetic_change = hamiltonian_dynamics(x=x, u=u, g=g, eps=eps, sigma = sigma)

      # Langevin-like noise
      nu = jnp.sqrt((jnp.exp(2 * eps / L) - 1.) / d)
      uu = partially_refresh_momentum(u= uu, random_key= random_key, nu= nu)

      return xx, uu, ll, gg, kinetic_change

  return step

def build_kernel(grad_nlogp, d, integrator, transform, params):

        L, eps, sigma = params

        hamiltonian_step, _ = integrator(T= update_position(grad_nlogp), 
                                                                V= update_momentum(d),
                                                                d= d)
        move = update(hamiltonian_step, partial_refresh(d), d)
        
        def kernel(rng_key : PRNGKey, state : MCLMCState) -> tuple[MCLMCState, MCLMCInfo]:

            x, u, l, g = state
            xx, uu, ll, gg, kinetic_change = move(x, u, g, rng_key, L, eps, sigma)
            de = kinetic_change + ll - l
            return MCLMCState(xx, uu, ll, gg), MCLMCInfo(transform(xx), ll, de)

        return kernel

lambda_c = 0.1931833275037836 #critical value of the lambda parameter for the minimal norm integrator

def minimal_norm(d, T, V):
>>>>>>> b42e77ee

    def kernel(
        rng_key: PRNGKey, state: IntegratorState, L: float, step_size: float
    ) -> tuple[IntegratorState, MCLMCInfo]:
        (position, momentum, logdensity, logdensitygrad), kinetic_change = step(
            state, step_size
        )

        # dim = position.shape[0]
        dim = 2
        # Langevin-like noise

        momentum, dim = partially_refresh_momentum(
            momentum=momentum, rng_key=rng_key, L=L, step_size=step_size
        )

        return IntegratorState(
            position, momentum, logdensity, logdensitygrad
        ), MCLMCInfo(
            transformed_x=transform(position),
            logdensity=logdensity,
            dE=kinetic_change - logdensity + state.logdensity,
            kinetic_change=kinetic_change * (dim - 1),
        )

    return kernel


class mclmc:
    """The general mclmc kernel builder (:meth:`blackjax.mcmc.mclmc.build_kernel`, alias `blackjax.mclmc.build_kernel`) can be
    cumbersome to manipulate. Since most users only need to specify the kernel
    parameters at initialization time, we provide a helper function that
    specializes the general kernel.

    We also add the general kernel and state generator as an attribute to this class so
    users only need to pass `blackjax.mclmc` to SMC, adaptation, etc. algorithms.

    Examples
    --------

    A new mclmc kernel can be initialized and used with the following code:

    .. code::

        mclmc = blackjax.mcmc.mclmc.mclmc(
            logdensity_fn=logdensity_fn,
            transform=lambda x: x,
            L=L,
            step_size=step_size
        )
        state = mclmc.init(position)
        new_state, info = mclmc.step(rng_key, state)

    Kernels are not jit-compiled by default so you will need to do it manually:

    .. code::

       step = jax.jit(mclmc.step)
       new_state, info = step(rng_key, state)

    Parameters
    ----------
    logdensity_fn
        The log-density function we wish to draw samples from.
    transform
        A function to perform on the samples drawn from the target distribution
    L
      the momentum decoherence rate
    step_size
      step size of the integrator
    integrator
      an integrator. We recommend using the default here.

    Returns
    -------
    A ``SamplingAlgorithm``.
    """

    init = staticmethod(init)
    build_kernel = staticmethod(build_kernel)

    def __new__(  # type: ignore[misc]
        cls,
        logdensity_fn: Callable,
        transform: Callable,
        L,
        step_size,
        integrator=noneuclidean_mclachlan,
        seed=1,
    ) -> SamplingAlgorithm:
        kernel = cls.build_kernel(logdensity_fn, integrator, transform)

        def update_fn(rng_key, state):
            return kernel(rng_key, state, L, step_size)

        def init_fn(position: ArrayLike):
            return cls.init(position, logdensity_fn, jax.random.PRNGKey(seed))

        return SamplingAlgorithm(init_fn, update_fn)<|MERGE_RESOLUTION|>--- conflicted
+++ resolved
@@ -30,7 +30,7 @@
 
     Attributes
     ----------
-    transformed_x :
+    transformed_position :
         The value of the samples after a transformation. This is typically a projection onto a lower dimensional subspace.
     logdensity :
         The log-density of the distribution at the current step of the MCLMC chain.
@@ -38,8 +38,7 @@
         The difference in energy between the current and previous step.
     """
 
-    transformed_x: Array
-<<<<<<< HEAD
+    transformed_position: Array
     logdensity: float
     kinetic_change: float
     dE: float
@@ -47,16 +46,6 @@
 
 def init(x_initial: ArrayLike, logdensity_fn, rng_key):
     l, g = jax.value_and_grad(logdensity_fn)(x_initial)
-
-    jax.debug.print(
-        "thing blackjax {x}",
-        x=IntegratorState(
-            position=x_initial,
-            momentum=generate_unit_vector(rng_key, x_initial),
-            logdensity=l,
-            logdensity_grad=g,
-        ),
-    )
 
     return IntegratorState(
         position=x_initial,
@@ -88,102 +77,6 @@
 
     """
     step = integrator(logdensity_fn)
-=======
-    l: Array
-    de: float
-
-def init(x_initial : ArrayLikeTree, logdensity_fn, random_key):
-
-        grad_nlogp = jax.value_and_grad(lambda x : - logdensity_fn(x))
-        l, g = grad_nlogp(x_initial)
-
-        u = full_refresh(random_key, d=x_initial.shape[0])
-
-        return MCLMCState(x_initial, u, l, g)
-
-
-def full_refresh(random_key, d):
-    u = jax.random.normal(jax.random.PRNGKey(0), shape = (d, ))
-    u /= jnp.sqrt(jnp.sum(jnp.square(u)))
-    return u
-
-
-def update_position(grad_nlogp):
-  
-  def update(eps, x, u):
-    xx = x + eps * u
-    ll, gg = grad_nlogp(xx)
-    return xx, ll, gg
-  
-  return update
-
-def update_momentum(d):
-  """The momentum updating map of the esh dynamics (see https://arxiv.org/pdf/2111.02434.pdf)
-  similar to the implementation: https://github.com/gregversteeg/esh_dynamics
-  There are no exponentials e^delta, which prevents overflows when the gradient norm is large."""
-  
-  
-  def update(eps, u, g):
-      g_norm = jnp.sqrt(jnp.sum(jnp.square(g)))
-      e = - g / g_norm
-      ue = jnp.dot(u, e)
-      delta = eps * g_norm / (d-1)
-      zeta = jnp.exp(-delta)
-      uu = e *(1-zeta)*(1+zeta + ue * (1-zeta)) + 2*zeta* u
-      delta_r = delta - jnp.log(2) + jnp.log(1 + ue + (1-ue)*zeta**2)
-      return uu/jnp.sqrt(jnp.sum(jnp.square(uu))), delta_r
-
-  return update
-
-def partial_refresh(d):
-  """Adds a small noise to u and normalizes."""
-    
-  def rng(u, random_key, nu):
-    z = nu * jax.random.normal(random_key, shape = (d, ))
-
-    return (u + z) / jnp.sqrt(jnp.sum(jnp.square(u + z)))
-  
-  return rng
-
-
-def update(hamiltonian_dynamics, partially_refresh_momentum, d):
-    
-  def step(x, u, g, random_key, L, eps, sigma):
-      """One step of the generalized dynamics."""
-
-      # Hamiltonian step
-      xx, uu, ll, gg, kinetic_change = hamiltonian_dynamics(x=x, u=u, g=g, eps=eps, sigma = sigma)
-
-      # Langevin-like noise
-      nu = jnp.sqrt((jnp.exp(2 * eps / L) - 1.) / d)
-      uu = partially_refresh_momentum(u= uu, random_key= random_key, nu= nu)
-
-      return xx, uu, ll, gg, kinetic_change
-
-  return step
-
-def build_kernel(grad_nlogp, d, integrator, transform, params):
-
-        L, eps, sigma = params
-
-        hamiltonian_step, _ = integrator(T= update_position(grad_nlogp), 
-                                                                V= update_momentum(d),
-                                                                d= d)
-        move = update(hamiltonian_step, partial_refresh(d), d)
-        
-        def kernel(rng_key : PRNGKey, state : MCLMCState) -> tuple[MCLMCState, MCLMCInfo]:
-
-            x, u, l, g = state
-            xx, uu, ll, gg, kinetic_change = move(x, u, g, rng_key, L, eps, sigma)
-            de = kinetic_change + ll - l
-            return MCLMCState(xx, uu, ll, gg), MCLMCInfo(transform(xx), ll, de)
-
-        return kernel
-
-lambda_c = 0.1931833275037836 #critical value of the lambda parameter for the minimal norm integrator
-
-def minimal_norm(d, T, V):
->>>>>>> b42e77ee
 
     def kernel(
         rng_key: PRNGKey, state: IntegratorState, L: float, step_size: float
@@ -203,7 +96,7 @@
         return IntegratorState(
             position, momentum, logdensity, logdensitygrad
         ), MCLMCInfo(
-            transformed_x=transform(position),
+            transformed_position=transform(position),
             logdensity=logdensity,
             dE=kinetic_change - logdensity + state.logdensity,
             kinetic_change=kinetic_change * (dim - 1),
