--- conflicted
+++ resolved
@@ -41,11 +41,7 @@
             10,
         )
 
-<<<<<<< HEAD
-        init_key, state_key, run_key = jax.random.split(jax.random.PRNGKey(0), 3)
-=======
         init_key, state_key, run_key = jax.random.split(self.key, 3)
->>>>>>> e1d816af
         initial_state = blackjax.mcmc.mclmc.init(
             position=initial_position, logdensity_fn=logdensity_fn, rng_key=state_key
         )
