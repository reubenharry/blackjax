import itertools

import chex
import jax
import jax.numpy as jnp
import jax.scipy.stats as stats
import numpy as np
from absl.testing import absltest, parameterized
from jax.flatten_util import ravel_pytree

import blackjax.mcmc.integrators as integrators
from blackjax.mcmc.integrators import esh_dynamics_momentum_update_one_step
<<<<<<< HEAD
=======
from blackjax.util import generate_unit_vector
>>>>>>> e0f107f2


def HarmonicOscillator(inv_mass_matrix, k=1.0, m=1.0):
    """Potential and Kinetic energy of an harmonic oscillator."""

    def neg_potential_energy(q):
        return -jnp.sum(0.5 * k * jnp.square(q["x"]))

    def kinetic_energy(p):
        v = jnp.multiply(inv_mass_matrix, p["x"])
        return jnp.sum(0.5 * jnp.dot(v, p["x"]))

    return neg_potential_energy, kinetic_energy


def FreeFall(inv_mass_matrix, g=1.0):
    """Potential and kinetic energy of a free-falling object."""

    def neg_potential_energy(q):
        return -jnp.sum(g * q["x"])

    def kinetic_energy(p):
        v = jnp.multiply(inv_mass_matrix, p["x"])
        return jnp.sum(0.5 * jnp.dot(v, p["x"]))

    return neg_potential_energy, kinetic_energy


def PlanetaryMotion(inv_mass_matrix):
    """Potential and kinetic energy for planar planetary motion."""

    def neg_potential_energy(q):
        return 1.0 / jnp.power(q["x"] ** 2 + q["y"] ** 2, 0.5)

    def kinetic_energy(p):
        z = jnp.stack([p["x"], p["y"]], axis=-1)
        return 0.5 * jnp.dot(inv_mass_matrix, z**2)

    return neg_potential_energy, kinetic_energy


def MultivariateNormal(inv_mass_matrix):
    """Potential and kinetic energy for a multivariate normal distribution."""

    def log_density(q):
        q, _ = ravel_pytree(q)
        return stats.multivariate_normal.logpdf(q, jnp.zeros_like(q), inv_mass_matrix)
<<<<<<< HEAD
=======

    def kinetic_energy(p):
        p, _ = ravel_pytree(p)
        return 0.5 * p.T @ inv_mass_matrix @ p

    return log_density, kinetic_energy
>>>>>>> e0f107f2

    def kinetic_energy(p):
        p, _ = ravel_pytree(p)
        return 0.5 * p.T @ inv_mass_matrix @ p

    return log_density, kinetic_energy


mvnormal_position_init = {
    "a": 0.0,
    "b": jnp.asarray([1.0, 2.0, 3.0]),
    "c": jnp.ones((2, 1)),
}
_, unravel_fn = ravel_pytree(mvnormal_position_init)
key0, key1 = jax.random.split(jax.random.key(52))
mvnormal_momentum_init = unravel_fn(jax.random.normal(key0, (6,)))
a = jax.random.normal(key1, (6, 6))
cov = jnp.matmul(a.T, a)
# Validated numerically
mvnormal_position_end = unravel_fn(
    jnp.asarray([0.38887993, 0.85231394, 2.7879136, 3.0339851, 0.5856687, 1.9291426])
)
mvnormal_momentum_end = unravel_fn(
    jnp.asarray([0.46576163, 0.23854092, 1.2518811, -0.35647452, -0.742138, 1.2552949])
)

mvnormal_position_init = {
    "a": 0.0,
    "b": jnp.asarray([1.0, 2.0, 3.0]),
    "c": jnp.ones((2, 1)),
}
_, unravel_fn = ravel_pytree(mvnormal_position_init)
key0, key1 = jax.random.split(jax.random.key(52))
mvnormal_momentum_init = unravel_fn(jax.random.normal(key0, (6,)))
a = jax.random.normal(key1, (6, 6))
cov = jnp.matmul(a.T, a)
# Validated numerically
mvnormal_position_end = unravel_fn(
    jnp.asarray([0.38887993, 0.85231394, 2.7879136, 3.0339851, 0.5856687, 1.9291426])
)
mvnormal_momentum_end = unravel_fn(
    jnp.asarray([0.46576163, 0.23854092, 1.2518811, -0.35647452, -0.742138, 1.2552949])
)

examples = {
    "free_fall": {
        "model": FreeFall,
        "num_steps": 100,
        "step_size": 0.01,
        "q_init": {"x": 0.0},
        "p_init": {"x": 1.0},
        "q_final": {"x": 0.5},
        "p_final": {"x": 1.0},
        "inv_mass_matrix": jnp.array([1.0]),
    },
    "harmonic_oscillator": {
        "model": HarmonicOscillator,
        "num_steps": 100,
        "step_size": 0.01,
        "q_init": {"x": 0.0},
        "p_init": {"x": 1.0},
        "q_final": {"x": jnp.sin(1.0)},
        "p_final": {"x": jnp.cos(1.0)},
        "inv_mass_matrix": jnp.array([1.0]),
    },
    "planetary_motion": {
        "model": PlanetaryMotion,
        "num_steps": 628,
        "step_size": 0.01,
        "q_init": {"x": 1.0, "y": 0.0},
        "p_init": {"x": 0.0, "y": 1.0},
        "q_final": {"x": 1.0, "y": 0.0},
        "p_final": {"x": 0.0, "y": 1.0},
        "inv_mass_matrix": jnp.array([1.0, 1.0]),
    },
    "multivariate_normal": {
        "model": MultivariateNormal,
        "num_steps": 16,
        "step_size": 0.005,
        "q_init": mvnormal_position_init,
        "p_init": mvnormal_momentum_init,
        "q_final": mvnormal_position_end,
        "p_final": mvnormal_momentum_end,
        "inv_mass_matrix": cov,
    },
}

algorithms = {
    "velocity_verlet": {"algorithm": integrators.velocity_verlet, "precision": 1e-4},
    "mclachlan": {"algorithm": integrators.mclachlan, "precision": 1e-5},
    "yoshida": {"algorithm": integrators.yoshida, "precision": 1e-6},
<<<<<<< HEAD
=======
    "noneuclidean_leapfrog": {"algorithm": integrators.noneuclidean_leapfrog},
    "noneuclidean_mclachlan": {"algorithm": integrators.noneuclidean_mclachlan},
    "noneuclidean_yoshida": {"algorithm": integrators.noneuclidean_yoshida},
>>>>>>> e0f107f2
}


class IntegratorTest(chex.TestCase):
    """Test the numerical accuracy of trajectory integrators.

    We compare the evolution of the trajectory to analytical integration, and
    the conservation of energy. JAX's default float precision is 32bit; it is
    possible to change it to 64bit but only at startup. It is thus impossible
    to test both in the same run; we run the tests with the lower precision.
    """

    @chex.all_variants(with_pmap=False)
    @parameterized.parameters(
        itertools.product(
            [
                "free_fall",
                "harmonic_oscillator",
                "planetary_motion",
                "multivariate_normal",
            ],
            [
                "velocity_verlet",
                "mclachlan",
                "yoshida",
            ],
        )
    )
    def test_euclidean_integrator(self, example_name, integrator_name):
        integrator = algorithms[integrator_name]
        example = examples[example_name]

        model = example["model"]
        neg_potential, kinetic_energy = model(example["inv_mass_matrix"])

        step = self.variant(integrator["algorithm"](neg_potential, kinetic_energy))

        step_size = example["step_size"]

        q = example["q_init"]
        p = example["p_init"]
        initial_state = integrators.IntegratorState(
            q, p, neg_potential(q), jax.grad(neg_potential)(q)
        )

        final_state = jax.lax.fori_loop(
            0,
            example["num_steps"],
            lambda _, state: step(state, step_size),
            initial_state,
        )

        # We make sure that the particle moved from its initial position.
        chex.assert_trees_all_close(final_state.position, example["q_final"], atol=1e-2)

        # We now check the conservation of energy, the property that matters the most in HMC.
        energy = -neg_potential(q) + kinetic_energy(p)
        new_energy = -neg_potential(final_state.position) + kinetic_energy(
            final_state.momentum
        )
        self.assertAlmostEqual(energy, new_energy, delta=integrator["precision"])

    @chex.all_variants(with_pmap=False)
    @parameterized.parameters([3, 5])
    def test_esh_momentum_update(self, dims):
        """
        Test the numerically efficient version of the momentum update currently
        implemented match the naive implementation according to the Equation 16 in
        :cite:p:`robnik2023microcanonical`
        """
        step_size = 1e-3
        key0, key1 = jax.random.split(jax.random.key(62))
        gradient = jax.random.uniform(key0, shape=(dims,))
        momentum = jax.random.uniform(key1, shape=(dims,))
        momentum /= jnp.linalg.norm(momentum)

        # Navie implementation
        gradient_norm = jnp.linalg.norm(gradient)
        gradient_normalized = gradient / gradient_norm
        delta = step_size * gradient_norm / (dims - 1)
        next_momentum = (
            momentum
            + gradient_normalized
            * (
                jnp.sinh(delta)
                + jnp.dot(gradient_normalized, momentum * (jnp.cosh(delta) - 1))
            )
        ) / (jnp.cosh(delta) + jnp.dot(gradient_normalized, momentum * jnp.sinh(delta)))

        # Efficient implementation
        update_stable = self.variant(esh_dynamics_momentum_update_one_step)
        next_momentum1, *_ = update_stable(momentum, gradient, step_size, 1.0)
        np.testing.assert_array_almost_equal(next_momentum, next_momentum1)

<<<<<<< HEAD
=======
    @chex.all_variants(with_pmap=False)
    @parameterized.parameters(
        [
            "noneuclidean_leapfrog",
            "noneuclidean_mclachlan",
            "noneuclidean_yoshida",
        ],
    )
    def test_noneuclidean_integrator(self, integrator_name):
        integrator = algorithms[integrator_name]
        cov = jnp.asarray([[1.0, 0.5], [0.5, 2.0]])
        logdensity_fn = lambda x: stats.multivariate_normal.logpdf(
            x, jnp.zeros([2]), cov
        )

        step = self.variant(integrator["algorithm"](logdensity_fn))

        rng = jax.random.key(4263456)
        key0, key1 = jax.random.split(rng, 2)
        position_init = jax.random.normal(key0, (2,))
        momentum_init = generate_unit_vector(key1, position_init)
        step_size = 0.0001
        initial_state = integrators.new_integrator_state(
            logdensity_fn, position_init, momentum_init
        )

        final_state, kinetic_energy_change = jax.lax.scan(
            lambda state, _: step(state, step_size),
            initial_state,
            xs=None,
            length=15,
        )

        # Check the conservation of energy.
        potential_energy_change = final_state.logdensity - initial_state.logdensity
        energy_change = kinetic_energy_change[-1] + potential_energy_change
        self.assertAlmostEqual(energy_change, 0, delta=1e-3)

>>>>>>> e0f107f2

if __name__ == "__main__":
    absltest.main()<|MERGE_RESOLUTION|>--- conflicted
+++ resolved
@@ -10,10 +10,7 @@
 
 import blackjax.mcmc.integrators as integrators
 from blackjax.mcmc.integrators import esh_dynamics_momentum_update_one_step
-<<<<<<< HEAD
-=======
 from blackjax.util import generate_unit_vector
->>>>>>> e0f107f2
 
 
 def HarmonicOscillator(inv_mass_matrix, k=1.0, m=1.0):
@@ -61,15 +58,6 @@
     def log_density(q):
         q, _ = ravel_pytree(q)
         return stats.multivariate_normal.logpdf(q, jnp.zeros_like(q), inv_mass_matrix)
-<<<<<<< HEAD
-=======
-
-    def kinetic_energy(p):
-        p, _ = ravel_pytree(p)
-        return 0.5 * p.T @ inv_mass_matrix @ p
-
-    return log_density, kinetic_energy
->>>>>>> e0f107f2
 
     def kinetic_energy(p):
         p, _ = ravel_pytree(p)
@@ -96,24 +84,6 @@
     jnp.asarray([0.46576163, 0.23854092, 1.2518811, -0.35647452, -0.742138, 1.2552949])
 )
 
-mvnormal_position_init = {
-    "a": 0.0,
-    "b": jnp.asarray([1.0, 2.0, 3.0]),
-    "c": jnp.ones((2, 1)),
-}
-_, unravel_fn = ravel_pytree(mvnormal_position_init)
-key0, key1 = jax.random.split(jax.random.key(52))
-mvnormal_momentum_init = unravel_fn(jax.random.normal(key0, (6,)))
-a = jax.random.normal(key1, (6, 6))
-cov = jnp.matmul(a.T, a)
-# Validated numerically
-mvnormal_position_end = unravel_fn(
-    jnp.asarray([0.38887993, 0.85231394, 2.7879136, 3.0339851, 0.5856687, 1.9291426])
-)
-mvnormal_momentum_end = unravel_fn(
-    jnp.asarray([0.46576163, 0.23854092, 1.2518811, -0.35647452, -0.742138, 1.2552949])
-)
-
 examples = {
     "free_fall": {
         "model": FreeFall,
@@ -161,12 +131,9 @@
     "velocity_verlet": {"algorithm": integrators.velocity_verlet, "precision": 1e-4},
     "mclachlan": {"algorithm": integrators.mclachlan, "precision": 1e-5},
     "yoshida": {"algorithm": integrators.yoshida, "precision": 1e-6},
-<<<<<<< HEAD
-=======
     "noneuclidean_leapfrog": {"algorithm": integrators.noneuclidean_leapfrog},
     "noneuclidean_mclachlan": {"algorithm": integrators.noneuclidean_mclachlan},
     "noneuclidean_yoshida": {"algorithm": integrators.noneuclidean_yoshida},
->>>>>>> e0f107f2
 }
 
 
@@ -261,8 +228,6 @@
         next_momentum1, *_ = update_stable(momentum, gradient, step_size, 1.0)
         np.testing.assert_array_almost_equal(next_momentum, next_momentum1)
 
-<<<<<<< HEAD
-=======
     @chex.all_variants(with_pmap=False)
     @parameterized.parameters(
         [
@@ -301,7 +266,6 @@
         energy_change = kinetic_energy_change[-1] + potential_energy_change
         self.assertAlmostEqual(energy_change, 0, delta=1e-3)
 
->>>>>>> e0f107f2
 
 if __name__ == "__main__":
     absltest.main()