--- conflicted
+++ resolved
@@ -329,8 +329,6 @@
         np.testing.assert_allclose(np.mean(scale_samples), 1.0, atol=1e-1)
         np.testing.assert_allclose(np.mean(coefs_samples), 3.0, atol=1e-1)
 
-<<<<<<< HEAD
-=======
     def test_barker(self):
         """Test the Barker kernel."""
         init_key0, init_key1, inference_key = jax.random.split(self.key, 3)
@@ -352,7 +350,6 @@
         np.testing.assert_allclose(np.mean(scale_samples), 1.0, atol=1e-2)
         np.testing.assert_allclose(np.mean(coefs_samples), 3.0, atol=1e-2)
 
->>>>>>> 3e8d8ea2
 
 class SGMCMCTest(chex.TestCase):
     """Test sampling of a linear regression model."""
