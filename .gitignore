--- conflicted
+++ resolved
@@ -2,10 +2,6 @@
 # Edit at https://www.gitignore.io/?templates=python
 
 explore.py
-<<<<<<< HEAD
-blackjax/benchmarks
-=======
->>>>>>> a27dba99
 
 ### Python ###
 # Byte-compiled / optimized / DLL files
