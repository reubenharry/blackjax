@article{gelman1992inference,
  title={Inference from iterative simulation using multiple sequences},
  author={Gelman, Andrew and Rubin, Donald B},
  journal={Statistical science},
  pages={457--472},
  year={1992},
  publisher={JSTOR}
}

@online{stan_rhat,
  title = {{Potential scale reduction}, Stan Manual},
  url = {https://mc-stan.org/docs/2_27/reference-manual/notation-for-samples-chains-and-draws.html#potential-scale-reduction},
}

@online{stan_ess,
  title = {{Effective sample size}, Stan Manual},
  url = {https://mc-stan.org/docs/2_27/reference-manual/effective-sample-size-section.html},
}

@online{stan_hmc_param,
  title = {{HMC Algorithm Parameters}, Stan Manual},
  url = {https://mc-stan.org/docs/2_20/reference-manual/hmc-algorithm-parameters.html},
}

@online{jax_finfo,
  title = {{jax.numpy.finfo}, JAX Documentation},
  url = {https://jax.readthedocs.io/en/latest/_autosummary/jax.numpy.finfo.html},
}

@online{progress_bar,
  author = {Jeremie Coullon},
  title = {How to add a progress bar to JAX scans and loops},
  url = {https://www.jeremiecoullon.com/2021/01/29/jax_progress_bar/},
}

@online{nuts_uturn,
  url = {https://discourse.mc-stan.org/t/nuts-misses-u-turns-runs-in-circles-until-max-treedepth/9727/46},
}

@book{gelman1995bayesian,
  title={Bayesian data analysis},
  author={Gelman, Andrew and Carlin, John B and Stern, Hal S and Rubin, Donald B},
  year={1995},
  publisher={Chapman and Hall/CRC}
}

@article{geyer1992practical,
  title={Practical Markov Chain Monte Carlo},
  author={Geyer, Charles J},
  journal={Statistical science},
  pages={473--483},
  year={1992},
  publisher={JSTOR}
}

@article{geyer2011introduction,
  title={Introduction to Markov Chain Monte Carlo},
  author={Geyer, Charles J},
  journal={Handbook of Markov Chain Monte Carlo},
  volume={20116022},
  pages={45},
  year={2011},
  publisher={Boca Raton}
}

@article{titsias2018auxiliary,
  title={Auxiliary gradient-based sampling algorithms},
  author={Titsias, Michalis K and Papaspiliopoulos, Omiros},
  journal={Journal of the Royal Statistical Society. Series B (Statistical Methodology)},
  volume={80},
  number={4},
  pages={749--767},
  year={2018},
  publisher={JSTOR}
}

@inproceedings{neklyudov2022orbital,
  title={Orbital MCMC},
  author={Neklyudov, Kirill and Welling, Max},
  booktitle={International Conference on Artificial Intelligence and Statistics},
  pages={5790--5814},
  year={2022},
  organization={PMLR}
}

@inproceedings{hoffman2022tuning,
  title={Tuning-free generalized Hamiltonian Monte Carlo},
  author={Hoffman, Matthew D and Sountsov, Pavel},
  booktitle={International Conference on Artificial Intelligence and Statistics},
  pages={7799--7813},
  year={2022},
  organization={PMLR}
}

@article{nesterov2009primal,
  title={Primal-dual subgradient methods for convex problems},
  author={Nesterov, Yurii},
  journal={Mathematical programming},
  volume={120},
  number={1},
  pages={221--259},
  year={2009},
  publisher={Springer}
}

@article{hoffman2014no,
  title={The No-U-Turn sampler: adaptively setting path lengths in Hamiltonian Monte Carlo.},
  author={Hoffman, Matthew D and Gelman, Andrew and others},
  journal={J. Mach. Learn. Res.},
  volume={15},
  number={1},
  pages={1593--1623},
  year={2014}
}

@inproceedings{murray2010elliptical,
  title={Elliptical slice sampling},
  author={Murray, Iain and Adams, Ryan and MacKay, David},
  booktitle={Proceedings of the thirteenth international conference on artificial intelligence and statistics},
  pages={541--548},
  year={2010},
  organization={JMLR Workshop and Conference Proceedings}
}

@article{bou2018geometric,
  title={Geometric integrators and the Hamiltonian Monte Carlo method},
  author={Bou-Rabee, Nawaf and Sanz-Serna, Jes{\'u}s Maria},
  journal={Acta Numerica},
  volume={27},
  pages={113--206},
  year={2018},
  publisher={Cambridge University Press}
}

@article{mclachlan1995numerical,
  title={On the numerical integration of ordinary differential equations by symmetric composition methods},
  author={McLachlan, Robert I},
  journal={SIAM Journal on Scientific Computing},
  volume={16},
  number={1},
  pages={151--168},
  year={1995},
  publisher={SIAM}
}

@book{schlick2010molecular,
  title={Molecular modeling and simulation: an interdisciplinary guide},
  author={Schlick, Tamar},
  volume={2},
  year={2010},
  publisher={Springer}
}

@article{blanes2014numerical,
  title={Numerical integrators for the Hybrid Monte Carlo method},
  author={Blanes, Sergio and Casas, Fernando and Sanz-Serna, Jes{\'u}s Mar{\i}a},
  journal={SIAM Journal on Scientific Computing},
  volume={36},
  number={4},
  pages={A1556--A1580},
  year={2014},
  publisher={SIAM}
}

@article{betancourt2017geometric,
  title={The Geometric Foundations of Hamiltonian Monte Carlo},
  author={Betancourt, Michael and Byrne, Simon and Livingstone, Sam and Girolami, Mark},
  journal={arXiv preprint arXiv:arXiv:1410.5110},
  year={2017}
}

@inproceedings{lu2017relativistic,
  title={Relativistic Monte Carlo},
  author={Lu, Xiaoyu and Perrone, Valerio and Hasenclever, Leonard and Teh, Yee Whye and Vollmer, Sebastian},
  booktitle={Artificial Intelligence and Statistics},
  pages={1236--1245},
  year={2017},
  organization={PMLR}
}

@article{betancourt2017conceptual,
  title={A conceptual introduction to Hamiltonian Monte Carlo},
  author={Betancourt, Michael},
  journal={arXiv preprint arXiv:1701.02434},
  year={2017}
}

@article{phan2019composable,
  title={Composable effects for flexible and accelerated probabilistic programming in NumPyro},
  author={Phan, Du and Pradhan, Neeraj and Jankowiak, Martin},
  journal={arXiv preprint arXiv:1912.11554},
  year={2019}
}

@article{lao2020tfp,
  title={tfp. mcmc: Modern Markov chain Monte Carlo tools built for modern hardware},
  author={Lao, Junpeng and Suter, Christopher and Langmore, Ian and Chimisov, Cyril and Saxena, Ashish and Sountsov, Pavel and Moore, Dave and Saurous, Rif A and Hoffman, Matthew D and Dillon, Joshua V},
  journal={arXiv preprint arXiv:2002.01184},
  year={2020}
}

@article{neal2020non,
  title={Non-reversibly updating a uniform [0, 1] value for Metropolis accept/reject decisions},
  author={Neal, Radford M},
  journal={arXiv preprint arXiv:2001.11950},
  year={2020}
}

@article{coullon2022sgmcmcjax,
  title={SGMCMCJax: a lightweight JAX library for stochastic gradient Markov chain Monte Carlo algorithms},
  author={Coullon, Jeremie and Nemeth, Christopher},
  journal={Journal of Open Source Software},
  volume={7},
  number={72},
  pages={4113},
  year={2022}
}

@inproceedings{chen2014stochastic,
  title={Stochastic gradient Hamiltonian Monte Carlo},
  author={Chen, Tianqi and Fox, Emily and Guestrin, Carlos},
  booktitle={International conference on machine learning},
  pages={1683--1691},
  year={2014},
  organization={PMLR}
}

@article{robbins1951stochastic,
  title={A stochastic approximation method},
  author={Robbins, Herbert and Monro, Sutton},
  journal={The annals of mathematical statistics},
  pages={400--407},
  year={1951},
  publisher={JSTOR}
}

@article{baker2019control,
  title={Control variates for stochastic gradient MCMC},
  author={Baker, Jack and Fearnhead, Paul and Fox, Emily B and Nemeth, Christopher},
  journal={Statistics and Computing},
  volume={29},
  pages={599--615},
  year={2019},
  publisher={Springer}
}

@article{dau2020waste,
  title={Waste-free sequential Monte Carlo},
  author={Dau, Hai-Dang and Chopin, Nicolas},
  journal={arXiv preprint arXiv:2011.02328},
  year={2020}
}

@inproceedings{betancourt2013general,
  title={A general metric for Riemannian manifold Hamiltonian Monte Carlo},
  author={Betancourt, Michael},
  booktitle={Geometric Science of Information: First International Conference, GSI 2013, Paris, France, August 28-30, 2013. Proceedings},
  pages={327--334},
  year={2013},
  organization={Springer}
}

@article{betancourt2013generalizing,
  title={Generalizing the no-U-turn sampler to Riemannian manifolds},
  author={Betancourt, Michael J},
  journal={arXiv preprint arXiv:1304.1920},
  year={2013}
}

@article{zhang2022pathfinder,
  title={Pathfinder: Parallel quasi-Newton variational inference},
  author={Zhang, Lu and Carpenter, Bob and Gelman, Andrew and Vehtari, Aki},
  journal={Journal of Machine Learning Research},
  volume={23},
  number={306},
  pages={1--49},
  year={2022}
}

@article{deng2020contour,
  title={A contour stochastic gradient Langevin dynamics algorithm for simulations of multi-modal distributions},
  author={Deng, Wei and Lin, Guang and Liang, Faming},
  journal={Advances in neural information processing systems},
  volume={33},
  pages={15725--15736},
  year={2020}
}

@article{deng2022interacting,
  title={Interacting Contour Stochastic Gradient Langevin Dynamics},
  author={Deng, Wei and Liang, Siqi and Hao, Botao and Lin, Guang and Liang, Faming},
  journal={arXiv preprint arXiv:2202.09867},
  year={2022}
}

@article{roeder2017sticking,
  title={Sticking the landing: Simple, lower-variance gradient estimators for variational inference},
  author={Roeder, Geoffrey and Wu, Yuhuai and Duvenaud, David K},
  journal={Advances in Neural Information Processing Systems},
  volume={30},
  year={2017}
}

@article{agrawal2020advances,
  title={Advances in black-box VI: Normalizing flows, importance weighting, and optimization},
  author={Agrawal, Abhinav and Sheldon, Daniel R and Domke, Justin},
  journal={Advances in Neural Information Processing Systems},
  volume={33},
  pages={17358--17369},
  year={2020}
}

@article{wang2022exact,
  title={Exact convergence analysis of the independent Metropolis-Hastings algorithms},
  author={Wang, Guanyang},
  journal={Bernoulli},
  volume={28},
  number={3},
  pages={2012--2033},
  year={2022},
  publisher={Bernoulli Society for Mathematical Statistics and Probability}
}

@book{gelman2014bayesian,
  title={Bayesian data analysis},
  author={Gelman, Andrew and Carlin, John B and Stern, Hal S and Rubin, Donald B},
  year={2014},
  publisher={Chapman and Hall/CRC}
}

@article{ding2014bayesian,
  title={Bayesian sampling using stochastic gradient thermostats},
  author={Ding, Nan and Fang, Youhan and Babbush, Ryan and Chen, Changyou and Skeel, Robert D and Neven, Hartmut},
  journal={Advances in neural information processing systems},
  volume={27},
  year={2014}
}

@article{ma2015complete,
  title={A complete recipe for stochastic gradient MCMC},
  author={Ma, Yi-An and Chen, Tianqi and Fox, Emily},
  journal={Advances in neural information processing systems},
  volume={28},
  year={2015}
}

@article{liu2016stein,
  title={Stein variational gradient descent: A general purpose bayesian inference algorithm},
  author={Liu, Qiang and Wang, Dilin},
  journal={Advances in neural information processing systems},
  volume={29},
  year={2016}
}

@inproceedings{hoffman2021adaptive,
  title={An adaptive-mcmc scheme for setting trajectory lengths in hamiltonian monte carlo},
  author={Hoffman, Matthew and Radul, Alexey and Sountsov, Pavel},
  booktitle={International Conference on Artificial Intelligence and Statistics},
  pages={3907--3915},
  year={2021},
  organization={PMLR}
}

<<<<<<< HEAD
@article{ver2021hamiltonian,
  title={Hamiltonian dynamics with non-newtonian momentum for rapid sampling},
  author={Ver Steeg, Greg and Galstyan, Aram},
  journal={Advances in Neural Information Processing Systems},
  volume={34},
  pages={11012--11025},
  year={2021}
}

@article{robnik2023microcanonical,
  title={Microcanonical Hamiltonian Monte Carlo},
  author={Robnik, Jakob and De Luca, G Bruno and Silverstein, Eva and Seljak, Uro{\v{s}}},
  journal={Journal of Machine Learning Research},
  volume={24},
  pages={1--34},
  year={2023}
}

@article{robnik2023microcanonical,
  title={Microcanonical Langevin Monte Carlo},
  author={Robnik, Jakob and Seljak, Uro{\v{s}}},
  journal={arXiv preprint arXiv:2303.18221},
  year={2023}
=======
@misc{steeg2021hamiltonian,
      title={Hamiltonian Dynamics with Non-Newtonian Momentum for Rapid Sampling},
      author={Greg Ver Steeg and Aram Galstyan},
      year={2021},
      eprint={2111.02434},
      archivePrefix={arXiv},
      primaryClass={cs.LG}
}

@misc{robnik2023microcanonical,
      title={Microcanonical Hamiltonian Monte Carlo},
      author={Jakob Robnik and G. Bruno De Luca and Eva Silverstein and Uroš Seljak},
      year={2023},
      eprint={2212.08549},
      archivePrefix={arXiv},
      primaryClass={stat.CO}
>>>>>>> af43521f
}<|MERGE_RESOLUTION|>--- conflicted
+++ resolved
@@ -361,31 +361,6 @@
   organization={PMLR}
 }
 
-<<<<<<< HEAD
-@article{ver2021hamiltonian,
-  title={Hamiltonian dynamics with non-newtonian momentum for rapid sampling},
-  author={Ver Steeg, Greg and Galstyan, Aram},
-  journal={Advances in Neural Information Processing Systems},
-  volume={34},
-  pages={11012--11025},
-  year={2021}
-}
-
-@article{robnik2023microcanonical,
-  title={Microcanonical Hamiltonian Monte Carlo},
-  author={Robnik, Jakob and De Luca, G Bruno and Silverstein, Eva and Seljak, Uro{\v{s}}},
-  journal={Journal of Machine Learning Research},
-  volume={24},
-  pages={1--34},
-  year={2023}
-}
-
-@article{robnik2023microcanonical,
-  title={Microcanonical Langevin Monte Carlo},
-  author={Robnik, Jakob and Seljak, Uro{\v{s}}},
-  journal={arXiv preprint arXiv:2303.18221},
-  year={2023}
-=======
 @misc{steeg2021hamiltonian,
       title={Hamiltonian Dynamics with Non-Newtonian Momentum for Rapid Sampling},
       author={Greg Ver Steeg and Aram Galstyan},
@@ -402,5 +377,11 @@
       eprint={2212.08549},
       archivePrefix={arXiv},
       primaryClass={stat.CO}
->>>>>>> af43521f
+}
+
+@misc{robnik2023microcanonical2,
+  title={Microcanonical Langevin Monte Carlo},
+  author={Robnik, Jakob and Seljak, Uro{\v{s}}},
+  journal={arXiv preprint arXiv:2303.18221},
+  year={2023}
 }