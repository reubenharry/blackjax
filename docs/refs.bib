@article{gelman1992inference,
  title={Inference from iterative simulation using multiple sequences},
  author={Gelman, Andrew and Rubin, Donald B},
  journal={Statistical science},
  pages={457--472},
  year={1992},
  publisher={JSTOR}
}

@online{stan_rhat,
  title = {{Potential scale reduction}, Stan Manual},
  url = {https://mc-stan.org/docs/2_27/reference-manual/notation-for-samples-chains-and-draws.html#potential-scale-reduction},
}

@online{stan_ess,
  title = {{Effective sample size}, Stan Manual},
  url = {https://mc-stan.org/docs/2_27/reference-manual/effective-sample-size-section.html},
}

@online{stan_hmc_param,
  title = {{HMC Algorithm Parameters}, Stan Manual},
  url = {https://mc-stan.org/docs/2_20/reference-manual/hmc-algorithm-parameters.html},
}

@online{jax_finfo,
  title = {{jax.numpy.finfo}, JAX Documentation},
  url = {https://jax.readthedocs.io/en/latest/_autosummary/jax.numpy.finfo.html},
}

@online{progress_bar,
  author = {Jeremie Coullon},
  title = {How to add a progress bar to JAX scans and loops},
  url = {https://www.jeremiecoullon.com/2021/01/29/jax_progress_bar/},
}

@online{nuts_uturn,
  url = {https://discourse.mc-stan.org/t/nuts-misses-u-turns-runs-in-circles-until-max-treedepth/9727/46},
}

@book{gelman1995bayesian,
  title={Bayesian data analysis},
  author={Gelman, Andrew and Carlin, John B and Stern, Hal S and Rubin, Donald B},
  year={1995},
  publisher={Chapman and Hall/CRC}
}

@article{geyer1992practical,
  title={Practical Markov Chain Monte Carlo},
  author={Geyer, Charles J},
  journal={Statistical science},
  pages={473--483},
  year={1992},
  publisher={JSTOR}
}

@article{geyer2011introduction,
  title={Introduction to Markov Chain Monte Carlo},
  author={Geyer, Charles J},
  journal={Handbook of Markov Chain Monte Carlo},
  volume={20116022},
  pages={45},
  year={2011},
  publisher={Boca Raton}
}

@article{titsias2018auxiliary,
  title={Auxiliary gradient-based sampling algorithms},
  author={Titsias, Michalis K and Papaspiliopoulos, Omiros},
  journal={Journal of the Royal Statistical Society. Series B (Statistical Methodology)},
  volume={80},
  number={4},
  pages={749--767},
  year={2018},
  publisher={JSTOR}
}

@inproceedings{neklyudov2022orbital,
  title={Orbital MCMC},
  author={Neklyudov, Kirill and Welling, Max},
  booktitle={International Conference on Artificial Intelligence and Statistics},
  pages={5790--5814},
  year={2022},
  organization={PMLR}
}

@inproceedings{hoffman2022tuning,
  title={Tuning-free generalized Hamiltonian Monte Carlo},
  author={Hoffman, Matthew D and Sountsov, Pavel},
  booktitle={International Conference on Artificial Intelligence and Statistics},
  pages={7799--7813},
  year={2022},
  organization={PMLR}
}

@article{nesterov2009primal,
  title={Primal-dual subgradient methods for convex problems},
  author={Nesterov, Yurii},
  journal={Mathematical programming},
  volume={120},
  number={1},
  pages={221--259},
  year={2009},
  publisher={Springer}
}

@article{hoffman2014no,
  title={The No-U-Turn sampler: adaptively setting path lengths in Hamiltonian Monte Carlo.},
  author={Hoffman, Matthew D and Gelman, Andrew and others},
  journal={J. Mach. Learn. Res.},
  volume={15},
  number={1},
  pages={1593--1623},
  year={2014}
}

@inproceedings{murray2010elliptical,
  title={Elliptical slice sampling},
  author={Murray, Iain and Adams, Ryan and MacKay, David},
  booktitle={Proceedings of the thirteenth international conference on artificial intelligence and statistics},
  pages={541--548},
  year={2010},
  organization={JMLR Workshop and Conference Proceedings}
}

@article{bou2018geometric,
  title={Geometric integrators and the Hamiltonian Monte Carlo method},
  author={Bou-Rabee, Nawaf and Sanz-Serna, Jes{\'u}s Maria},
  journal={Acta Numerica},
  volume={27},
  pages={113--206},
  year={2018},
  publisher={Cambridge University Press}
}

@article{mclachlan1995numerical,
  title={On the numerical integration of ordinary differential equations by symmetric composition methods},
  author={McLachlan, Robert I},
  journal={SIAM Journal on Scientific Computing},
  volume={16},
  number={1},
  pages={151--168},
  year={1995},
  publisher={SIAM}
}

@book{schlick2010molecular,
  title={Molecular modeling and simulation: an interdisciplinary guide},
  author={Schlick, Tamar},
  volume={2},
  year={2010},
  publisher={Springer}
}

@article{blanes2014numerical,
  title={Numerical integrators for the Hybrid Monte Carlo method},
  author={Blanes, Sergio and Casas, Fernando and Sanz-Serna, Jes{\'u}s Mar{\i}a},
  journal={SIAM Journal on Scientific Computing},
  volume={36},
  number={4},
  pages={A1556--A1580},
  year={2014},
  publisher={SIAM}
}

@article{betancourt2017geometric,
  title={The Geometric Foundations of Hamiltonian Monte Carlo},
  author={Betancourt, Michael and Byrne, Simon and Livingstone, Sam and Girolami, Mark},
  journal={arXiv preprint arXiv:arXiv:1410.5110},
  year={2017}
}

@inproceedings{lu2017relativistic,
  title={Relativistic Monte Carlo},
  author={Lu, Xiaoyu and Perrone, Valerio and Hasenclever, Leonard and Teh, Yee Whye and Vollmer, Sebastian},
  booktitle={Artificial Intelligence and Statistics},
  pages={1236--1245},
  year={2017},
  organization={PMLR}
}

@article{betancourt2017conceptual,
  title={A conceptual introduction to Hamiltonian Monte Carlo},
  author={Betancourt, Michael},
  journal={arXiv preprint arXiv:1701.02434},
  year={2017}
}

@article{phan2019composable,
  title={Composable effects for flexible and accelerated probabilistic programming in NumPyro},
  author={Phan, Du and Pradhan, Neeraj and Jankowiak, Martin},
  journal={arXiv preprint arXiv:1912.11554},
  year={2019}
}

@article{lao2020tfp,
  title={tfp. mcmc: Modern Markov chain Monte Carlo tools built for modern hardware},
  author={Lao, Junpeng and Suter, Christopher and Langmore, Ian and Chimisov, Cyril and Saxena, Ashish and Sountsov, Pavel and Moore, Dave and Saurous, Rif A and Hoffman, Matthew D and Dillon, Joshua V},
  journal={arXiv preprint arXiv:2002.01184},
  year={2020}
}

@article{neal2020non,
  title={Non-reversibly updating a uniform [0, 1] value for Metropolis accept/reject decisions},
  author={Neal, Radford M},
  journal={arXiv preprint arXiv:2001.11950},
  year={2020}
}

@article{coullon2022sgmcmcjax,
  title={SGMCMCJax: a lightweight JAX library for stochastic gradient Markov chain Monte Carlo algorithms},
  author={Coullon, Jeremie and Nemeth, Christopher},
  journal={Journal of Open Source Software},
  volume={7},
  number={72},
  pages={4113},
  year={2022}
}

@inproceedings{chen2014stochastic,
  title={Stochastic gradient Hamiltonian Monte Carlo},
  author={Chen, Tianqi and Fox, Emily and Guestrin, Carlos},
  booktitle={International conference on machine learning},
  pages={1683--1691},
  year={2014},
  organization={PMLR}
}

@article{robbins1951stochastic,
  title={A stochastic approximation method},
  author={Robbins, Herbert and Monro, Sutton},
  journal={The annals of mathematical statistics},
  pages={400--407},
  year={1951},
  publisher={JSTOR}
}

@article{baker2019control,
  title={Control variates for stochastic gradient MCMC},
  author={Baker, Jack and Fearnhead, Paul and Fox, Emily B and Nemeth, Christopher},
  journal={Statistics and Computing},
  volume={29},
  pages={599--615},
  year={2019},
  publisher={Springer}
}

@article{dau2020waste,
  title={Waste-free sequential Monte Carlo},
  author={Dau, Hai-Dang and Chopin, Nicolas},
  journal={arXiv preprint arXiv:2011.02328},
  year={2020}
}

@inproceedings{betancourt2013general,
  title={A general metric for Riemannian manifold Hamiltonian Monte Carlo},
  author={Betancourt, Michael},
  booktitle={Geometric Science of Information: First International Conference, GSI 2013, Paris, France, August 28-30, 2013. Proceedings},
  pages={327--334},
  year={2013},
  organization={Springer}
}

@article{betancourt2013generalizing,
  title={Generalizing the no-U-turn sampler to Riemannian manifolds},
  author={Betancourt, Michael J},
  journal={arXiv preprint arXiv:1304.1920},
  year={2013}
}

@article{zhang2022pathfinder,
  title={Pathfinder: Parallel quasi-Newton variational inference},
  author={Zhang, Lu and Carpenter, Bob and Gelman, Andrew and Vehtari, Aki},
  journal={Journal of Machine Learning Research},
  volume={23},
  number={306},
  pages={1--49},
  year={2022}
}

@article{deng2020contour,
  title={A contour stochastic gradient Langevin dynamics algorithm for simulations of multi-modal distributions},
  author={Deng, Wei and Lin, Guang and Liang, Faming},
  journal={Advances in neural information processing systems},
  volume={33},
  pages={15725--15736},
  year={2020}
}

@article{deng2022interacting,
  title={Interacting Contour Stochastic Gradient Langevin Dynamics},
  author={Deng, Wei and Liang, Siqi and Hao, Botao and Lin, Guang and Liang, Faming},
  journal={arXiv preprint arXiv:2202.09867},
  year={2022}
}

@article{roeder2017sticking,
  title={Sticking the landing: Simple, lower-variance gradient estimators for variational inference},
  author={Roeder, Geoffrey and Wu, Yuhuai and Duvenaud, David K},
  journal={Advances in Neural Information Processing Systems},
  volume={30},
  year={2017}
}

@article{agrawal2020advances,
  title={Advances in black-box VI: Normalizing flows, importance weighting, and optimization},
  author={Agrawal, Abhinav and Sheldon, Daniel R and Domke, Justin},
  journal={Advances in Neural Information Processing Systems},
  volume={33},
  pages={17358--17369},
  year={2020}
}

@article{wang2022exact,
  title={Exact convergence analysis of the independent Metropolis-Hastings algorithms},
  author={Wang, Guanyang},
  journal={Bernoulli},
  volume={28},
  number={3},
  pages={2012--2033},
  year={2022},
  publisher={Bernoulli Society for Mathematical Statistics and Probability}
}

@book{gelman2014bayesian,
  title={Bayesian data analysis},
  author={Gelman, Andrew and Carlin, John B and Stern, Hal S and Rubin, Donald B},
  year={2014},
  publisher={Chapman and Hall/CRC}
}

@article{ding2014bayesian,
  title={Bayesian sampling using stochastic gradient thermostats},
  author={Ding, Nan and Fang, Youhan and Babbush, Ryan and Chen, Changyou and Skeel, Robert D and Neven, Hartmut},
  journal={Advances in neural information processing systems},
  volume={27},
  year={2014}
}

@article{ma2015complete,
  title={A complete recipe for stochastic gradient MCMC},
  author={Ma, Yi-An and Chen, Tianqi and Fox, Emily},
  journal={Advances in neural information processing systems},
  volume={28},
  year={2015}
}

@article{liu2016stein,
  title={Stein variational gradient descent: A general purpose bayesian inference algorithm},
  author={Liu, Qiang and Wang, Dilin},
  journal={Advances in neural information processing systems},
  volume={29},
  year={2016}
}

@inproceedings{hoffman2021adaptive,
  title={An adaptive-mcmc scheme for setting trajectory lengths in hamiltonian monte carlo},
  author={Hoffman, Matthew and Radul, Alexey and Sountsov, Pavel},
  booktitle={International Conference on Artificial Intelligence and Statistics},
  pages={3907--3915},
  year={2021},
  organization={PMLR}
}

@misc{steeg2021hamiltonian,
      title={Hamiltonian Dynamics with Non-Newtonian Momentum for Rapid Sampling},
      author={Greg Ver Steeg and Aram Galstyan},
      year={2021},
      eprint={2111.02434},
      archivePrefix={arXiv},
      primaryClass={cs.LG}
}

@misc{robnik2023microcanonical,
      title={Microcanonical Hamiltonian Monte Carlo},
      author={Jakob Robnik and G. Bruno De Luca and Eva Silverstein and Uroš Seljak},
      year={2023},
      eprint={2212.08549},
      archivePrefix={arXiv},
      primaryClass={stat.CO}
}

<<<<<<< HEAD
@misc{robnik2023microcanonical2,
  title={Microcanonical Langevin Monte Carlo},
  author={Robnik, Jakob and Seljak, Uro{\v{s}}},
  journal={arXiv preprint arXiv:2303.18221},
  year={2023}
=======
@article{Livingstone2022Barker,
    author = {Livingstone, Samuel and Zanella, Giacomo},
    title = "{The Barker Proposal: Combining Robustness and Efficiency in Gradient-Based MCMC}",
    journal = {Journal of the Royal Statistical Society Series B: Statistical Methodology},
    volume = {84},
    number = {2},
    pages = {496-523},
    year = {2022},
    month = {01},
    issn = {1369-7412},
    doi = {10.1111/rssb.12482},
    url = {https://doi.org/10.1111/rssb.12482},
    eprint = {https://academic.oup.com/jrsssb/article-pdf/84/2/496/49322274/jrsssb\_84\_2\_496.pdf},
>>>>>>> 3c2dbad1
}<|MERGE_RESOLUTION|>--- conflicted
+++ resolved
@@ -379,13 +379,13 @@
       primaryClass={stat.CO}
 }
 
-<<<<<<< HEAD
 @misc{robnik2023microcanonical2,
   title={Microcanonical Langevin Monte Carlo},
   author={Robnik, Jakob and Seljak, Uro{\v{s}}},
   journal={arXiv preprint arXiv:2303.18221},
   year={2023}
-=======
+}
+
 @article{Livingstone2022Barker,
     author = {Livingstone, Samuel and Zanella, Giacomo},
     title = "{The Barker Proposal: Combining Robustness and Efficiency in Gradient-Based MCMC}",
@@ -399,5 +399,4 @@
     doi = {10.1111/rssb.12482},
     url = {https://doi.org/10.1111/rssb.12482},
     eprint = {https://academic.oup.com/jrsssb/article-pdf/84/2/496/49322274/jrsssb\_84\_2\_496.pdf},
->>>>>>> 3c2dbad1
 }